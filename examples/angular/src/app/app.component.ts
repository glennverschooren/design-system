--- conflicted
+++ resolved
@@ -1,11 +1,6 @@
-<<<<<<< HEAD
 import { Component, OnInit } from '@angular/core';
 import { Router, NavigationEnd } from '@angular/router';
 import { Route } from '@angular/compiler/src/core';
-=======
-import { Component, OnInit } from '@angular/core'
-import { Router, Routes } from '@angular/router'
->>>>>>> e39cd9fb
 
 @Component({
   selector: 'app-root',
@@ -13,7 +8,6 @@
   styleUrls: ['./app.component.scss'],
 })
 export class AppComponent implements OnInit {
-<<<<<<< HEAD
   routes: Route[] = [];
   activeTab: number = 0;
 
@@ -46,7 +40,7 @@
   }
 
   navigate(route: Route) {
-    this.router.navigate([`/${route['path']}`]);
+    this.router.navigate([`/${(route as any).path}`]);
   }
 
   onRouteChanged(event: any) {
@@ -65,16 +59,5 @@
     array[index].active = true;
     this.activeTab = index;
     return array;
-=======
-  title = 'angular'
-  routes: Routes = []
-
-  constructor(private route: Router) {}
-
-  ngOnInit(): void {
-    this.routes = this.route.config
-    this.routes.shift()
-    this.routes.pop()
->>>>>>> e39cd9fb
   }
 }