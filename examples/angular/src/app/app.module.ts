import { BrowserModule } from '@angular/platform-browser'
import { NgModule, CUSTOM_ELEMENTS_SCHEMA } from '@angular/core'
import { FormsModule, ReactiveFormsModule } from '@angular/forms'

<<<<<<< HEAD
import { AppRoutingModule } from './app-routing.module';
import { AppComponent } from './app.component';
import { FormsModule } from '@angular/forms';
import { BalCheckboxComponent } from './bal-components/bal-checkbox/bal-checkbox.component';
import { BalInputComponent } from './bal-components/bal-input/bal-input.component';
import { BalRadioComponent } from './bal-components/bal-radio/bal-radio.component';
import { BalSelectComponent } from './bal-components/bal-select/bal-select.component';
import { BalDatepickerComponent } from './bal-components/bal-datepicker/bal-datepicker.component';
import { BalTimeinputComponent } from './bal-components/bal-timeinput/bal-timeinput.component';
import { HomeComponent } from './bal-components/home/home.component';
import { BalModalComponent } from './bal-components/bal-modal/bal-modal.component';
import { BalToastComponent } from './bal-components/bal-toast/bal-toast.component';

@NgModule({
  declarations: [AppComponent, BalCheckboxComponent, BalInputComponent, BalRadioComponent, BalSelectComponent, BalDatepickerComponent, BalTimeinputComponent, HomeComponent, BalModalComponent, BalToastComponent],
  imports: [BrowserModule, AppRoutingModule, FormsModule, BalUiLibraryModule],
=======
import { BalUiLibraryModule } from '@baloise/ui-library-angular/dist'
// import { BalUiLibraryModule } from './lib'

import { AppRoutingModule } from './app-routing.module'
import { AppComponent } from './app.component'
import { BalCheckboxComponent } from './bal-components/bal-checkbox/bal-checkbox.component'
import { BalInputComponent } from './bal-components/bal-input/bal-input.component'
import { BalRadioComponent } from './bal-components/bal-radio/bal-radio.component'
import { BalSelectComponent } from './bal-components/bal-select/bal-select.component'
import { BalDatepickerComponent } from './bal-components/bal-datepicker/bal-datepicker.component'
import { BalTimeinputComponent } from './bal-components/bal-timeinput/bal-timeinput.component'
import { HomeComponent } from './bal-components/home/home.component'

@NgModule({
  declarations: [
    AppComponent,
    BalCheckboxComponent,
    BalInputComponent,
    BalRadioComponent,
    BalSelectComponent,
    BalDatepickerComponent,
    BalTimeinputComponent,
    HomeComponent,
  ],
  imports: [BrowserModule, AppRoutingModule, FormsModule, ReactiveFormsModule, BalUiLibraryModule],
>>>>>>> e39cd9fb
  providers: [],
  bootstrap: [AppComponent],
  schemas: [CUSTOM_ELEMENTS_SCHEMA],
})
export class AppModule {}<|MERGE_RESOLUTION|>--- conflicted
+++ resolved
@@ -1,11 +1,10 @@
 import { BrowserModule } from '@angular/platform-browser'
 import { NgModule, CUSTOM_ELEMENTS_SCHEMA } from '@angular/core'
 import { FormsModule, ReactiveFormsModule } from '@angular/forms'
+import { BalUiLibraryModule } from '@baloise/ui-library-angular/dist'
 
-<<<<<<< HEAD
 import { AppRoutingModule } from './app-routing.module';
 import { AppComponent } from './app.component';
-import { FormsModule } from '@angular/forms';
 import { BalCheckboxComponent } from './bal-components/bal-checkbox/bal-checkbox.component';
 import { BalInputComponent } from './bal-components/bal-input/bal-input.component';
 import { BalRadioComponent } from './bal-components/bal-radio/bal-radio.component';
@@ -18,34 +17,7 @@
 
 @NgModule({
   declarations: [AppComponent, BalCheckboxComponent, BalInputComponent, BalRadioComponent, BalSelectComponent, BalDatepickerComponent, BalTimeinputComponent, HomeComponent, BalModalComponent, BalToastComponent],
-  imports: [BrowserModule, AppRoutingModule, FormsModule, BalUiLibraryModule],
-=======
-import { BalUiLibraryModule } from '@baloise/ui-library-angular/dist'
-// import { BalUiLibraryModule } from './lib'
-
-import { AppRoutingModule } from './app-routing.module'
-import { AppComponent } from './app.component'
-import { BalCheckboxComponent } from './bal-components/bal-checkbox/bal-checkbox.component'
-import { BalInputComponent } from './bal-components/bal-input/bal-input.component'
-import { BalRadioComponent } from './bal-components/bal-radio/bal-radio.component'
-import { BalSelectComponent } from './bal-components/bal-select/bal-select.component'
-import { BalDatepickerComponent } from './bal-components/bal-datepicker/bal-datepicker.component'
-import { BalTimeinputComponent } from './bal-components/bal-timeinput/bal-timeinput.component'
-import { HomeComponent } from './bal-components/home/home.component'
-
-@NgModule({
-  declarations: [
-    AppComponent,
-    BalCheckboxComponent,
-    BalInputComponent,
-    BalRadioComponent,
-    BalSelectComponent,
-    BalDatepickerComponent,
-    BalTimeinputComponent,
-    HomeComponent,
-  ],
   imports: [BrowserModule, AppRoutingModule, FormsModule, ReactiveFormsModule, BalUiLibraryModule],
->>>>>>> e39cd9fb
   providers: [],
   bootstrap: [AppComponent],
   schemas: [CUSTOM_ELEMENTS_SCHEMA],
