@import "accordion";
@import "box";
@import "checkbox";
@import "input";
<<<<<<< HEAD
@import "icon";
@import "radio";
@import "select-button";
=======
@import "radio";
>>>>>>> 8941d992
<|MERGE_RESOLUTION|>--- conflicted
+++ resolved
@@ -2,10 +2,5 @@
 @import "box";
 @import "checkbox";
 @import "input";
-<<<<<<< HEAD
-@import "icon";
 @import "radio";
-@import "select-button";
-=======
-@import "radio";
->>>>>>> 8941d992
+@import "select-button";