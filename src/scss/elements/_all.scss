--- conflicted
+++ resolved
@@ -1,7 +1,4 @@
 @import "box";
 @import "input";
-<<<<<<< HEAD
 @import "icon";
-=======
-@import "radio";
->>>>>>> 44eec99a
+@import "radio";