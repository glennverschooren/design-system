--- conflicted
+++ resolved
@@ -1,9 +1,5 @@
 @import "box";
-<<<<<<< HEAD
+@import "checkbox";
 @import "input";
 @import "icon";
-@import "radio";
-=======
-@import "checkbox";
-@import "input";
->>>>>>> a64657c6
+@import "radio";