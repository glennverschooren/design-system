- **Introduction**

  - [Overview](home.md)
  - [Why UI-Library](docs/introduction/why.md)
  - [Architecture](docs/introduction/architecture.md)
  - [Quick Start](docs/introduction/quick-start.md)

- **Essentials**
  - [Styling](docs/essentials/styling.md)
  - [Colors](docs/essentials/colors.md)

- **Form**

  - [Checkbox](docs/elements/checkbox.md)
  - [Datetimepicker](components/datetimepicker/readme.md)
  - [Datepicker](components/datepicker/readme.md)
  - [Dropdown](components/dropdown/readme.md)
    - [Dropdown Option](components/dropdown-option/readme.md)
  - [Field](components/field/readme.md)
  - [Input](docs/elements/input.md)
  - [Radio](docs/elements/radio.md)
  - [Select Button](docs/elements/select-button.md)
  - [Textarea](docs/elements/textarea.md)
  - [Timeinput](components/timeinput/readme.md)
  - [Typeahead](components/dropdown/readme.md?id=typeahead)
  
- **Elements**

  - [Box](docs/elements/box.md)
  - [Footer](docs/elements/footer.md)
  - [Image](docs/elements/image.md)
  - [Table](docs/elements/table.md)
  - [Title](docs/elements/title.md)
  - [Tooltip](docs/elements/tooltip.md)
  - [Track-Line](docs/elements/track-line.md)

- **Components**

  - [Accordion](components/accordion/readme.md)
  - [Button](components/button/readme.md)
  - [Filter-Button](components/filter-button/readme.md)
  - [Icon](components/icon/readme.md)
<<<<<<< HEAD
  - [List](components/list/readme.md)
    - [List Item](components/list-item/readme.md)
    - [List Item Icon](components/list-item-icon/readme.md)
=======
  - [Hint](components/hint/readme.md)
>>>>>>> 2b7b567f
  - [Modal](components/modal/readme.md)
  - [Navbar](components/navbar/readme.md)
  - [Pagination](components/pagination/readme.md)
  - [Spinner](components/spinner/readme.md)
  - [Tabs](components/tabs/readme.md)
    - [Tab-Item](components/tab-item/readme.md)
  - [Tag](components/tag/readme.md)
  - [Toast](components/toast/readme.md)

- **Development**

  - [Installation](docs/development/installation.md)
  - [Write your own Component](docs/development/component.md)
  - [Write your own Controller](docs/development/controller.md)

- **Links**

  - [Github](https://github.com/baloise/ui-library)
  - [Changelog](https://github.com/baloise/ui-library/releases)<|MERGE_RESOLUTION|>--- conflicted
+++ resolved
@@ -40,13 +40,10 @@
   - [Button](components/button/readme.md)
   - [Filter-Button](components/filter-button/readme.md)
   - [Icon](components/icon/readme.md)
-<<<<<<< HEAD
+  - [Hint](components/hint/readme.md)
   - [List](components/list/readme.md)
     - [List Item](components/list-item/readme.md)
     - [List Item Icon](components/list-item-icon/readme.md)
-=======
-  - [Hint](components/hint/readme.md)
->>>>>>> 2b7b567f
   - [Modal](components/modal/readme.md)
   - [Navbar](components/navbar/readme.md)
   - [Pagination](components/pagination/readme.md)
