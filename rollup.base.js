--- conflicted
+++ resolved
@@ -75,11 +75,7 @@
       output: styleOutput || 'dist/styles.css',
       options: {
         outputStyle: 'compressed',
-<<<<<<< HEAD
-        includePaths: [path.join(__dirname, '../../node_modules/'), 'node_modules/'],
-=======
         includePaths: [`${__dirname.split('/packages/')[0]}/node_modules/`, 'node_modules/'],
->>>>>>> 4ccdc667
       },
       processor: css =>
         postcss([autoprefixer])
