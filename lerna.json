{
<<<<<<< HEAD
  "version": "10.9.2",
=======
  "version": "10.10.1",
>>>>>>> a97f65be
  "granularPathspec": false,
  "packages": [
    "packages/*"
  ],
  "command": {
    "version": {
      "message": "chore(release): %s",
      "allowBranch": "next",
      "conventionalCommits": true,
      "changelogPreset": "conventionalcommits",
      "createRelease": "github",
      "exact": true,
      "forcePublish": true
    },
    "publish": {
      "tempTag": true
    }
  },
  "ignoreChanges": [
    ".build/**",
    ".github/**",
    ".husky/**",
    "resources/**",
    "**/.build/**",
    "**/generated/**",
    "**/stories/**",
    "**/test/**",
    "**/*.spec.ts",
    "**/*.test.ts",
    "**/*.e2e.ts",
    "**/*.md",
    "**/*.mdx",
    "**/*.stories.ts",
    "**/*.html"
  ]
}<|MERGE_RESOLUTION|>--- conflicted
+++ resolved
@@ -1,9 +1,5 @@
 {
-<<<<<<< HEAD
-  "version": "10.9.2",
-=======
   "version": "10.10.1",
->>>>>>> a97f65be
   "granularPathspec": false,
   "packages": [
     "packages/*"
