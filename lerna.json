{
<<<<<<< HEAD
  "version": "6.1.0",
=======
  "version": "9.0.0",
>>>>>>> af9f36f9
  "granularPathspec": false,
  "packages": [
    "packages/*"
  ],
  "command": {
    "version": {
      "message": "chore(release): %s",
      "allowBranch": "master",
      "conventionalCommits": true,
      "changelogPreset": "conventionalcommits",
      "createRelease": "github",
      "exact": true,
      "forcePublish": true
    },
    "publish": {
      "tempTag": true
    }
  },
  "ignoreChanges": [
    ".build/**",
    ".github/**",
    ".husky/**",
    "resources/**",
    "**/.build/**",
    "**/generated/**",
    "**/stories/**",
    "**/test/**",
    "**/*.spec.ts",
    "**/*.test.ts",
    "**/*.e2e.ts",
    "**/*.md",
    "**/*.mdx",
    "**/*.stories.ts",
    "**/*.html"
  ]
}<|MERGE_RESOLUTION|>--- conflicted
+++ resolved
@@ -1,9 +1,5 @@
 {
-<<<<<<< HEAD
-  "version": "6.1.0",
-=======
   "version": "9.0.0",
->>>>>>> af9f36f9
   "granularPathspec": false,
   "packages": [
     "packages/*"
