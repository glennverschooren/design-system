--- conflicted
+++ resolved
@@ -1,18 +1,9 @@
 {
-  "packages": [
-    "packages/*"
-  ],
-<<<<<<< HEAD
-  "version": "3.2.0-alpha.5",
-=======
+  "packages": ["packages/*"],
   "version": "4.0.0-alpha.6",
->>>>>>> b1d45fff
   "command": {
     "publish": {
-      "ignoreChanges": [
-        "docs/**",
-        "examples/**"
-      ],
+      "ignoreChanges": ["docs/**", "examples/**"],
       "message": "chore(): release"
     },
     "version": {
