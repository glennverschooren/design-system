--- conflicted
+++ resolved
@@ -2,11 +2,7 @@
   "packages": [
     "packages/*"
   ],
-<<<<<<< HEAD
-  "version": "3.1.0-alpha.8",
-=======
   "version": "3.1.0",
->>>>>>> ca7b34a8
   "command": {
     "publish": {
       "ignoreChanges": [
