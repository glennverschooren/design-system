--- conflicted
+++ resolved
@@ -1,9 +1,5 @@
 {
-<<<<<<< HEAD
-  "version": "10.8.5",
-=======
   "version": "10.9.0",
->>>>>>> aa844ded
   "granularPathspec": false,
   "packages": [
     "packages/*"
