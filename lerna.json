--- conflicted
+++ resolved
@@ -1,9 +1,5 @@
 {
-<<<<<<< HEAD
-  "version": "10.0.1",
-=======
   "version": "10.1.0",
->>>>>>> d9900650
   "granularPathspec": false,
   "packages": [
     "packages/*"
