--- conflicted
+++ resolved
@@ -2,11 +2,7 @@
   "packages": [
     "packages/*"
   ],
-<<<<<<< HEAD
-  "version": "3.2.0-alpha.1",
-=======
-  "version": "3.1.11",
->>>>>>> 27782242
+  "version": "3.2.0-alpha.2",
   "command": {
     "publish": {
       "ignoreChanges": [
