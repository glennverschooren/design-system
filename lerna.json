--- conflicted
+++ resolved
@@ -1,9 +1,5 @@
 {
-<<<<<<< HEAD
-  "version": "10.17.0",
-=======
-  "version": "10.16.2",
->>>>>>> 4657200b
+  "version": "10.16.1",
   "granularPathspec": false,
   "packages": [
     "packages/*",
