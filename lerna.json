--- conflicted
+++ resolved
@@ -1,9 +1,5 @@
 {
-<<<<<<< HEAD
-  "version": "10.4.1",
-=======
   "version": "10.7.3",
->>>>>>> 7bb64697
   "granularPathspec": false,
   "packages": [
     "packages/*"
