name: Continuous

on: [push]

jobs:
  BuildAndTest:
    runs-on: ubuntu-latest
    steps:
      - name: Checkout Repository
        uses: actions/checkout@v2

      - uses: actions/setup-node@v2
        with:
          node-version: '16.x'
          registry-url: 'https://registry.npmjs.org'

      - name: Restore lerna
        uses: actions/cache@v2
        with:
          path: |
            node_modules
            */*/node_modules
          key: ${{ runner.os }}-${{ hashFiles('**/package-lock.json') }}

      - name: Update npm registry
        run: npm run update:registry

      - name: Install dependencies
        run: npm ci

      - name: Build
        run: npm run build

      - name: Format
        run: npm run format:check

      - name: Lint
        run: npm run lint:check

      - name: Spell Check
        run: npm run spell

      - name: Test
        run: npm run test

      - uses: cypress-io/github-action@v2
        with:
<<<<<<< HEAD
          working-directory: packages/testing
        env:
          NODE_AUTH_TOKEN: ${{ secrets.NPM_PUBLISH_TOKEN }}
=======
          build: npm run cy:build
          start: npm run cy:start
          wait-on: 'http://localhost:3333'
          working-directory: packages/components
          browser: chrome
          env: type=actual
        env:
          # Recommended: pass the GitHub token lets this action correctly
          # determine the unique run id necessary to re-run the checks
          GITHUB_TOKEN: ${{ secrets.GITHUB_TOKEN }}

      - uses: actions/upload-artifact@v3
        if: failure()
        with:
          name: cypress-snapshots
          path: packages/components/cypress/snapshots
        env:
          # Recommended: pass the GitHub token lets this action correctly
          # determine the unique run id necessary to re-run the checks
          GITHUB_TOKEN: ${{ secrets.GITHUB_TOKEN }}
>>>>>>> 96120d17
<|MERGE_RESOLUTION|>--- conflicted
+++ resolved
@@ -45,11 +45,6 @@
 
       - uses: cypress-io/github-action@v2
         with:
-<<<<<<< HEAD
-          working-directory: packages/testing
-        env:
-          NODE_AUTH_TOKEN: ${{ secrets.NPM_PUBLISH_TOKEN }}
-=======
           build: npm run cy:build
           start: npm run cy:start
           wait-on: 'http://localhost:3333'
@@ -69,5 +64,4 @@
         env:
           # Recommended: pass the GitHub token lets this action correctly
           # determine the unique run id necessary to re-run the checks
-          GITHUB_TOKEN: ${{ secrets.GITHUB_TOKEN }}
->>>>>>> 96120d17
+          GITHUB_TOKEN: ${{ secrets.GITHUB_TOKEN }}