--- conflicted
+++ resolved
@@ -1,10 +1,6 @@
 {
   "name": "@baloise/stencil-vite-fix",
-<<<<<<< HEAD
-  "version": "10.12.1-beta.8+df90f3fa",
-=======
   "version": "10.13.0",
->>>>>>> aebae4f4
   "description": "The Baloise Design-System  is an open source project for styling awesome web applications that follow the Baloise corporate styling guidelines.",
   "repository": {
     "type": "git",
