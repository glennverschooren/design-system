{
<<<<<<< HEAD
  "name": "@baloise/stencil-vite-fix-next",
=======
  "name": "@baloise/stencil-vite-fix",
>>>>>>> 08fa22db
  "version": "10.3.0",
  "description": "The Baloise Design-System  is an open source project for styling awesome web applications that follow the Baloise corporate styling guidelines.",
  "repository": {
    "type": "git",
    "url": "https://github.com/baloise/design-system.git"
  },
  "homepage": "https://design.baloise.dev",
  "contributors": [
    "Gery Hirschfeld <gerhard.hirschfeld@baloise.ch> (https://github.com/hirsch88)",
    "Yannick Holzenkamp <yannick.holzenkamp@baloise.ch> (https://github.com/yannickholzenkamp)",
    "Petar Nobilo <petar.nobilo@baloise.ch> (https://github.com/nobilo)",
    "Laurent Tauber <laurent.tauber@baloise.ch> (https://github.com/Gagne87)"
  ],
  "publishConfig": {
    "access": "public"
  },
  "keywords": [
    "design-system",
    "web-components",
    "stenciljs",
    "bulma-css"
  ],
  "scripts": {},
  "main": "./bin/index.js",
  "bin": {
    "baloiseStencilViteFix": "./bin/index.js"
  },
  "files": [
    "bin/"
  ],
  "license": "Apache-2.0",
  "dependencies": {
    "replace-in-file": "^6.3.2"
  },
  "gitHead": "942fb79c8ff2fb991d815f91ffee0bb95ea6756f"
}<|MERGE_RESOLUTION|>--- conflicted
+++ resolved
@@ -1,9 +1,5 @@
 {
-<<<<<<< HEAD
   "name": "@baloise/stencil-vite-fix-next",
-=======
-  "name": "@baloise/stencil-vite-fix",
->>>>>>> 08fa22db
   "version": "10.3.0",
   "description": "The Baloise Design-System  is an open source project for styling awesome web applications that follow the Baloise corporate styling guidelines.",
   "repository": {
