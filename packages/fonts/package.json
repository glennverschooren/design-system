{
<<<<<<< HEAD
  "name": "@baloise/design-system-next-fonts",
=======
  "name": "@baloise/design-system-fonts",
>>>>>>> 953bcadf
  "version": "9.1.0",
  "description": "The Baloise Design System is an open source project for styling awesome web applications that follow the Baloise corporate styling guidelines.",
  "repository": {
    "type": "git",
    "url": "https://github.com/baloise/design-system.git"
  },
  "homepage": "https://design.baloise.dev",
  "contributors": [
    "Gery Hirschfeld <gerhard.hirschfeld@baloise.ch> (https://github.com/hirsch88)",
    "Yannick Holzenkamp <yannick.holzenkamp@baloise.ch> (https://github.com/yannickholzenkamp)",
    "Petar Nobilo <petar.nobilo@baloise.ch> (https://github.com/nobilo)",
    "Laurent Tauber <laurent.tauber@baloise.ch> (https://github.com/Gagne87)"
  ],
  "keywords": [
    "design-system",
    "web-components",
    "stenciljs",
    "bulma-css"
  ],
  "scripts": {
    "build": "node .build/archive.js",
    "update:registry": "sed -i -e \"s#nexus.balgroupit.com/repository/npm#registry.npmjs.org#g\" package-lock.json\n"
  },
  "main": "./lib/fonts.css",
  "files": [
    "lib/",
    "scss/"
  ],
  "directories": {
    "lib": "lib",
    "scss": "scss"
  },
  "license": "Apache-2.0",
  "devDependencies": {
    "archiver": "^5.3.0"
  },
  "gitHead": "145f6cf6da2d14109bb832eeebe52e9c5ae1d57d"
}<|MERGE_RESOLUTION|>--- conflicted
+++ resolved
@@ -1,9 +1,5 @@
 {
-<<<<<<< HEAD
   "name": "@baloise/design-system-next-fonts",
-=======
-  "name": "@baloise/design-system-fonts",
->>>>>>> 953bcadf
   "version": "9.1.0",
   "description": "The Baloise Design System is an open source project for styling awesome web applications that follow the Baloise corporate styling guidelines.",
   "repository": {
