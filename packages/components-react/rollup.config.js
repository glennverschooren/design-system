--- conflicted
+++ resolved
@@ -5,19 +5,8 @@
 
 export default {
   ...baseConfig,
-<<<<<<< HEAD
-  input: 'dist-transpiled/index.js',
-  plugins: [resolve(), sourcemaps()],
-  external: [
-    '@baloise/design-system-next-components',
-    '@baloise/design-system-next-components/loader',
-    'react',
-    'react-dom',
-  ],
-=======
   external: id => {
     return id.startsWith('react') || id.startsWith('@baloise')
   },
   plugins: [nodeResolve(), commonjs(), peerDepsExternal()],
->>>>>>> dfd90020
 }