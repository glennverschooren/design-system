{
  "name": "@baloise/design-system-next-components-react",
  "version": "10.20.2",
  "description": "The Baloise Design-System is an open source project for styling awesome web applications that follow the Baloise corporate styling guidelines.",
  "repository": {
    "type": "git",
    "url": "https://github.com/baloise/design-system.git"
  },
  "publishConfig": {
    "access": "public"
  },
  "bugs": {
    "url": "https://github.com/baloise/design-system/issues"
  },
  "homepage": "https://design.baloise.dev",
  "contributors": [
    "Gery Hirschfeld <gerhard.hirschfeld@baloise.ch> (https://github.com/hirsch88)",
    "Yannick Holzenkamp <yannick.holzenkamp@baloise.ch> (https://github.com/yannickholzenkamp)",
    "Petar Nobilo <petar.nobilo@baloise.ch> (https://github.com/nobilo)",
    "Laurent Tauber <laurent.tauber@baloise.ch> (https://github.com/Gagne87)",
    "Mladen Planinicic <mladen.planinicic@baloise.ch> (https://github.com/mladenplaninicic)",
    "Andreas Stebler <andreas.stebler@baloise.ch> (https://github.com/Clastzoo)"
  ],
  "keywords": [
    "design-system",
    "web-components",
    "stenciljs"
  ],
  "license": "Apache-2.0",
  "scripts": {
    "build": "rollup --config rollup.config.js",
    "update:registry": "sed -i -e \"s#nexus.balgroupit.com/repository/npm#registry.npmjs.org#g\" package-lock.json\n"
  },
  "main": "./dist/index.js",
  "module": "./dist/index.esm.js",
  "types": "./dist/types/index.d.ts",
  "files": [
    "dist/"
  ],
  "dependencies": {
    "@baloise/design-system-next-components": "10.18.0"
  },
  "peerDependencies": {
    "react": ">=17.0.0",
    "react-dom": ">=17.0.0"
  },
<<<<<<< HEAD
=======
  "dependencies": {
    "@baloise/design-system-next-components": "10.20.2"
  },
>>>>>>> 02571b1a
  "gitHead": "34eccf2813e065bbb4d5a14cbc75581f5b485b40"
}<|MERGE_RESOLUTION|>--- conflicted
+++ resolved
@@ -38,17 +38,11 @@
     "dist/"
   ],
   "dependencies": {
-    "@baloise/design-system-next-components": "10.18.0"
+    "@baloise/design-system-next-components": "10.20.2"
   },
   "peerDependencies": {
     "react": ">=17.0.0",
     "react-dom": ">=17.0.0"
   },
-<<<<<<< HEAD
-=======
-  "dependencies": {
-    "@baloise/design-system-next-components": "10.20.2"
-  },
->>>>>>> 02571b1a
   "gitHead": "34eccf2813e065bbb4d5a14cbc75581f5b485b40"
 }