--- conflicted
+++ resolved
@@ -1,11 +1,6 @@
 {
-<<<<<<< HEAD
   "name": "@baloise/design-system-next-components-table",
   "version": "9.2.3",
-=======
-  "name": "@baloise/design-system-components-table",
-  "version": "9.2.3-beta.1+be51095a",
->>>>>>> dfd90020
   "description": "The Baloise Design System is an open source project for styling awesome web applications that follow the Baloise corporate styling guidelines.",
   "repository": {
     "type": "git",
@@ -47,12 +42,6 @@
   },
   "license": "Apache-2.0",
   "devDependencies": {
-<<<<<<< HEAD
-=======
-    "@baloise/design-system-components": "9.2.3-beta.1+be51095a",
-    "@rollup/plugin-commonjs": "^21.0.1",
-    "@rollup/plugin-node-resolve": "^13.1.3",
->>>>>>> dfd90020
     "@types/lodash.isnil": "^4.0.6",
     "ag-grid-community": "^26.0.0",
     "autoprefixer": "^10.3.2",
