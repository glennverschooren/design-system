--- conflicted
+++ resolved
@@ -1,10 +1,6 @@
 {
   "name": "@baloise/design-system-components-table",
-<<<<<<< HEAD
-  "version": "10.12.1-beta.8+df90f3fa",
-=======
   "version": "10.13.0",
->>>>>>> aebae4f4
   "description": "The Baloise Design System is an open source project for styling awesome web applications that follow the Baloise corporate styling guidelines.",
   "repository": {
     "type": "git",
@@ -49,11 +45,7 @@
   },
   "license": "Apache-2.0",
   "devDependencies": {
-<<<<<<< HEAD
-    "@baloise/design-system-components": "10.12.1-beta.8+df90f3fa",
-=======
     "@baloise/design-system-components": "10.13.0",
->>>>>>> aebae4f4
     "@rollup/plugin-commonjs": "^21.0.1",
     "@rollup/plugin-node-resolve": "^13.1.3",
     "@types/lodash.isnil": "^4.0.6",
