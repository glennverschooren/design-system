import scss from 'rollup-plugin-scss'
import baseConfig from '../../rollup.base'
import postcss from 'postcss'
import autoprefixer from 'autoprefixer'
import { nodeResolve } from '@rollup/plugin-node-resolve'
import commonjs from '@rollup/plugin-commonjs'
import peerDepsExternal from 'rollup-plugin-peer-deps-external'

export default {
  ...baseConfig,
<<<<<<< HEAD
  input: 'dist-transpiled/index.js',
  external: [
    'lodash.isnil',
    '@baloise/design-system-next-components',
    '@baloise/design-system-next-components/loader',
    '@baloise/design-system-next-components/dist/components',
  ],
=======
  external: id => {
    return id.startsWith('lodash') || id.startsWith('@baloise')
  },
>>>>>>> dfd90020
  plugins: [
    scss({
      processor: () => postcss([autoprefixer()]),
      outputStyle: 'compressed',
      output: 'css/design-system-table.css',
    }),
    nodeResolve(),
    commonjs(),
    peerDepsExternal(),
  ],
}<|MERGE_RESOLUTION|>--- conflicted
+++ resolved
@@ -8,19 +8,9 @@
 
 export default {
   ...baseConfig,
-<<<<<<< HEAD
-  input: 'dist-transpiled/index.js',
-  external: [
-    'lodash.isnil',
-    '@baloise/design-system-next-components',
-    '@baloise/design-system-next-components/loader',
-    '@baloise/design-system-next-components/dist/components',
-  ],
-=======
   external: id => {
     return id.startsWith('lodash') || id.startsWith('@baloise')
   },
->>>>>>> dfd90020
   plugins: [
     scss({
       processor: () => postcss([autoprefixer()]),
