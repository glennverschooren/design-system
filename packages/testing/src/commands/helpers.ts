--- conflicted
+++ resolved
@@ -1,4 +1,4 @@
-import { deepReady, Platforms } from '@baloise/design-system-components'
+import { deepReady, Platforms } from '@baloise/design-system-next-components'
 
 /**
  * Helper fn to identify the element/component
@@ -116,11 +116,6 @@
 /**
  * Executes a command on a child element and wraps back to the main element/component
  */
-<<<<<<< HEAD
-import { deepReady } from '@baloise/design-system-next-components'
-=======
->>>>>>> a97f65be
-
 export const wrapOptions = (options: any) => ({ log: false, ...options })
 
 export const wrapCommand = (
