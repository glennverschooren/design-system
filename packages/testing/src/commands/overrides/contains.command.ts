import {
  isAccordion,
  isButton,
<<<<<<< HEAD
  isCheckbox,
  isInput,
  isNumberInput,
  isRadio,
  isTag,
=======
  isCardTitle,
  isCheckbox,
  isHeading,
  isInput,
  isRadio,
  isTag,
  isText,
>>>>>>> 439ac28a
  isTextarea,
  selectors,
  wrapRoot,
} from '../helpers'

Cypress.Commands.overwrite('contains', (originalFn, element: Cypress.Chainable<JQuery>, content, options) => {
  if (isAccordion(element)) {
    return wrapRoot(element, selectors.accordion.button, $el => originalFn($el, content, options))
  }

  if (isButton(element)) {
    return wrapRoot(element, selectors.button.label, $el => originalFn($el, content, options))
  }

  if (isCheckbox(element)) {
    return wrapRoot(element, selectors.checkbox.text, $el => originalFn($el, content, options))
  }

  if (isInput(element) || isNumberInput(element)) {
    return wrapRoot(element, selectors.input.main, $el => originalFn($el, content, options))
  }

  if (isTextarea(element)) {
    return wrapRoot(element, selectors.textarea.main, $el => originalFn($el, content, options))
  }

  if (isRadio(element)) {
    return wrapRoot(element, selectors.radio.text, $el => originalFn($el, content, options))
  }

  if (isTag(element)) {
    return wrapRoot(element, selectors.tag.text, $el => originalFn($el, content, options))
  }

  if (isHeading(element) || isCardTitle(element)) {
    return wrapRoot(element, selectors.heading.content, $el => originalFn($el, content, options))
  }

  if (isText(element)) {
    return wrapRoot(element, 'span', $el => originalFn($el, content, options))
  }

  return originalFn(element, content, options)
})<|MERGE_RESOLUTION|>--- conflicted
+++ resolved
@@ -1,13 +1,7 @@
 import {
   isAccordion,
   isButton,
-<<<<<<< HEAD
-  isCheckbox,
-  isInput,
   isNumberInput,
-  isRadio,
-  isTag,
-=======
   isCardTitle,
   isCheckbox,
   isHeading,
@@ -15,7 +9,6 @@
   isRadio,
   isTag,
   isText,
->>>>>>> 439ac28a
   isTextarea,
   selectors,
   wrapRoot,
