--- conflicted
+++ resolved
@@ -1,28 +1,8 @@
 import { isCheckbox, isRadio } from '../helpers'
 
-<<<<<<< HEAD
-Cypress.Commands.overwrite('check', (originalFn, element: Cypress.Chainable<JQuery>, options) => {
-  if (isCheckbox(element)) {
-    return wrapRoot(element, selectors.checkbox.input, $el => {
-      originalFn($el, {
-        ...options,
-        force: true,
-      })
-    })
-  }
-
-  if (isRadio(element)) {
-    return wrapRoot(element, selectors.radio.input, $el => {
-      originalFn($el, {
-        ...options,
-        force: true,
-      })
-    })
-=======
 Cypress.Commands.overwrite('check', (originalFn: any, element: any, options) => {
   if (isRadio(element) || isCheckbox(element)) {
     return cy.wrapComponent(element, { log: false }).click()
->>>>>>> a97f65be
   }
 
   return originalFn(element, options)
