{
<<<<<<< HEAD
  "name": "@baloise/design-system-next-testing",
  "version": "10.0.1",
=======
  "name": "@baloise/design-system-testing",
  "version": "10.2.0",
>>>>>>> ec8be89a
  "description": "The Baloise Design-System  is an open source project for styling awesome web applications that follow the Baloise corporate styling guidelines.",
  "repository": {
    "type": "git",
    "url": "https://github.com/baloise/design-system.git"
  },
  "homepage": "https://design.baloise.dev",
  "contributors": [
    "Gery Hirschfeld <gerhard.hirschfeld@baloise.ch> (https://github.com/hirsch88)",
    "Yannick Holzenkamp <yannick.holzenkamp@baloise.ch> (https://github.com/yannickholzenkamp)",
    "Petar Nobilo <petar.nobilo@baloise.ch> (https://github.com/nobilo)",
    "Laurent Tauber <laurent.tauber@baloise.ch> (https://github.com/Gagne87)"
  ],
  "keywords": [
    "design-system",
    "web-components",
    "stenciljs",
    "bulma-css"
  ],
  "main": "./dist/index.js",
  "module": "./dist/index.esm.js",
  "types": "./dist/types/index.d.ts",
  "files": [
    "dist/"
  ],
  "scripts": {
    "serve": "cypress open",
    "test": "cypress run",
    "cy:install": "cypress install",
    "build": "npm run build:clean && npm run build:compile && npm run build:bundle",
    "build:clean": "rimraf docs && rimraf dist && rimraf dist-transpiled",
    "build:compile": "tsc -p tsconfig.build.json",
    "build:bundle": "rollup --config rollup.config.js",
    "update:registry": "sed -i -e \"s#nexus.balgroupit.com/repository/npm#registry.npmjs.org#g\" package-lock.json\n"
  },
  "license": "Apache-2.0",
  "dependencies": {
<<<<<<< HEAD
    "@baloise/design-system-next-components": "10.0.1",
    "@baloise/web-app-utils": "^2.0.5"
=======
    "@baloise/design-system-components": "10.2.0",
    "@baloise/web-app-utils": "^3.0.0",
    "date-fns": "^2.28.0"
>>>>>>> ec8be89a
  },
  "devDependencies": {
    "@rollup/plugin-commonjs": "^21.0.1",
    "@rollup/plugin-node-resolve": "^13.1.3",
    "@types/chai": "^4.2.22",
    "@types/jquery": "^3.5.6",
    "@types/node": "^14.17.21",
    "cypress": "^8.5.0",
    "cypress-file-upload": "^5.0.8",
    "http-server": "^13.0.2",
    "rimraf": "^3.0.2",
    "rollup": "^2.58.0",
    "rollup-plugin-peer-deps-external": "^2.2.4",
    "start-server-and-test": "^1.14.0",
    "ts-node": "^9.0.0",
    "typescript": "^4.4.3"
  },
  "gitHead": "be51095ac1032fffbdf492cbbc96f3aaf34bba42"
}<|MERGE_RESOLUTION|>--- conflicted
+++ resolved
@@ -1,11 +1,6 @@
 {
-<<<<<<< HEAD
   "name": "@baloise/design-system-next-testing",
   "version": "10.0.1",
-=======
-  "name": "@baloise/design-system-testing",
-  "version": "10.2.0",
->>>>>>> ec8be89a
   "description": "The Baloise Design-System  is an open source project for styling awesome web applications that follow the Baloise corporate styling guidelines.",
   "repository": {
     "type": "git",
@@ -42,14 +37,9 @@
   },
   "license": "Apache-2.0",
   "dependencies": {
-<<<<<<< HEAD
     "@baloise/design-system-next-components": "10.0.1",
-    "@baloise/web-app-utils": "^2.0.5"
-=======
-    "@baloise/design-system-components": "10.2.0",
     "@baloise/web-app-utils": "^3.0.0",
     "date-fns": "^2.28.0"
->>>>>>> ec8be89a
   },
   "devDependencies": {
     "@rollup/plugin-commonjs": "^21.0.1",
