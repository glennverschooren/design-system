--- conflicted
+++ resolved
@@ -1,10 +1,6 @@
 {
   "name": "@baloise/ui-library-testing",
-<<<<<<< HEAD
-  "version": "3.2.0-alpha.5",
-=======
   "version": "4.0.0-alpha.6",
->>>>>>> b1d45fff
   "description": "The UI-Libary is an open source project for styling awesome web applications that follow the Baloise corporate styling guidelines.",
   "repository": {
     "type": "git",
@@ -50,10 +46,7 @@
   },
   "gitHead": "8bb3a41da0b577e5606f49a45e588a7bd4521eca",
   "dependencies": {
-<<<<<<< HEAD
-    "@baloise/ui-library": "^3.2.0-alpha.5"
-=======
-    "@baloise/ui-library": "^4.0.0-alpha.6"
->>>>>>> b1d45fff
+    "@baloise/ui-library": "^4.0.0-alpha.6",
+    "@baloise/ui-library-utils": "^4.0.0-alpha.6"
   }
 }