{
  "name": "@baloise/design-system-testing",
<<<<<<< HEAD
  "version": "10.12.1-beta.8+df90f3fa",
=======
  "version": "10.13.0",
>>>>>>> aebae4f4
  "description": "The Baloise Design-System  is an open source project for styling awesome web applications that follow the Baloise corporate styling guidelines.",
  "repository": {
    "type": "git",
    "url": "https://github.com/baloise/design-system.git"
  },
  "homepage": "https://design.baloise.dev",
  "contributors": [
    "Gery Hirschfeld <gerhard.hirschfeld@baloise.ch> (https://github.com/hirsch88)",
    "Yannick Holzenkamp <yannick.holzenkamp@baloise.ch> (https://github.com/yannickholzenkamp)",
    "Petar Nobilo <petar.nobilo@baloise.ch> (https://github.com/nobilo)",
    "Laurent Tauber <laurent.tauber@baloise.ch> (https://github.com/Gagne87)"
  ],
  "publishConfig": {
    "access": "public"
  },
  "keywords": [
    "design-system",
    "web-components",
    "stenciljs",
    "bulma-css"
  ],
  "main": "./dist/index.js",
  "module": "./dist/index.esm.js",
  "types": "./dist/types/index.d.ts",
  "files": [
    "dist/"
  ],
  "scripts": {
    "build": "npm run build:clean && npm run build:compile && npm run build:bundle",
    "build:clean": "rimraf docs && rimraf dist && rimraf dist-transpiled",
    "build:compile": "tsc -p tsconfig.build.json",
    "build:bundle": "rollup --config rollup.config.js",
    "update:registry": "sed -i -e \"s#nexus.balgroupit.com/repository/npm#registry.npmjs.org#g\" package-lock.json\n"
  },
  "license": "Apache-2.0",
  "dependencies": {
<<<<<<< HEAD
    "@baloise/design-system-components": "10.12.1-beta.8+df90f3fa",
=======
    "@baloise/design-system-components": "10.13.0",
>>>>>>> aebae4f4
    "@baloise/web-app-utils": "^3.4.0",
    "date-fns": "^2.28.0"
  },
  "devDependencies": {
    "@rollup/plugin-commonjs": "^21.0.1",
    "@rollup/plugin-node-resolve": "^13.1.3",
    "@types/chai": "^4.2.22",
    "@types/jquery": "^3.5.6",
    "@types/node": "^14.17.21",
    "cypress": "^9.5.4",
    "cypress-file-upload": "^5.0.8",
    "http-server": "^13.0.2",
    "rimraf": "^3.0.2",
    "rollup": "^2.58.0",
    "rollup-plugin-peer-deps-external": "^2.2.4",
    "start-server-and-test": "^1.14.0",
    "ts-node": "^9.0.0",
    "typescript": "^4.4.3"
  },
  "gitHead": "df90f3fa5195dbd86fc976cee801397e0d72a51b"
}<|MERGE_RESOLUTION|>--- conflicted
+++ resolved
@@ -1,10 +1,6 @@
 {
   "name": "@baloise/design-system-testing",
-<<<<<<< HEAD
-  "version": "10.12.1-beta.8+df90f3fa",
-=======
   "version": "10.13.0",
->>>>>>> aebae4f4
   "description": "The Baloise Design-System  is an open source project for styling awesome web applications that follow the Baloise corporate styling guidelines.",
   "repository": {
     "type": "git",
@@ -41,11 +37,7 @@
   },
   "license": "Apache-2.0",
   "dependencies": {
-<<<<<<< HEAD
-    "@baloise/design-system-components": "10.12.1-beta.8+df90f3fa",
-=======
     "@baloise/design-system-components": "10.13.0",
->>>>>>> aebae4f4
     "@baloise/web-app-utils": "^3.4.0",
     "date-fns": "^2.28.0"
   },
