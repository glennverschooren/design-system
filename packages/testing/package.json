--- conflicted
+++ resolved
@@ -1,11 +1,6 @@
 {
-<<<<<<< HEAD
   "name": "@baloise/design-system-next-testing",
   "version": "10.4.1",
-=======
-  "name": "@baloise/design-system-testing",
-  "version": "10.8.3",
->>>>>>> 96120d17
   "description": "The Baloise Design-System  is an open source project for styling awesome web applications that follow the Baloise corporate styling guidelines.",
   "repository": {
     "type": "git",
@@ -39,11 +34,7 @@
   },
   "license": "Apache-2.0",
   "dependencies": {
-<<<<<<< HEAD
     "@baloise/design-system-next-components": "10.4.1",
-=======
-    "@baloise/design-system-components": "10.8.3",
->>>>>>> 96120d17
     "@baloise/web-app-utils": "^3.0.1",
     "date-fns": "^2.28.0"
   },
