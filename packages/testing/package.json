{
<<<<<<< HEAD
  "name": "@baloise/design-system-next-testing",
=======
  "name": "@baloise/design-system-testing",
>>>>>>> 08fa22db
  "version": "10.3.0",
  "description": "The Baloise Design-System  is an open source project for styling awesome web applications that follow the Baloise corporate styling guidelines.",
  "repository": {
    "type": "git",
    "url": "https://github.com/baloise/design-system.git"
  },
  "homepage": "https://design.baloise.dev",
  "contributors": [
    "Gery Hirschfeld <gerhard.hirschfeld@baloise.ch> (https://github.com/hirsch88)",
    "Yannick Holzenkamp <yannick.holzenkamp@baloise.ch> (https://github.com/yannickholzenkamp)",
    "Petar Nobilo <petar.nobilo@baloise.ch> (https://github.com/nobilo)",
    "Laurent Tauber <laurent.tauber@baloise.ch> (https://github.com/Gagne87)"
  ],
  "keywords": [
    "design-system",
    "web-components",
    "stenciljs",
    "bulma-css"
  ],
  "main": "./dist/index.js",
  "module": "./dist/index.esm.js",
  "types": "./dist/types/index.d.ts",
  "files": [
    "dist/"
  ],
  "scripts": {
    "serve": "cypress open",
    "test": "cypress run",
    "cy:install": "cypress install",
    "build": "npm run build:clean && npm run build:compile && npm run build:bundle",
    "build:clean": "rimraf docs && rimraf dist && rimraf dist-transpiled",
    "build:compile": "tsc -p tsconfig.build.json",
    "build:bundle": "rollup --config rollup.config.js",
    "update:registry": "sed -i -e \"s#nexus.balgroupit.com/repository/npm#registry.npmjs.org#g\" package-lock.json\n"
  },
  "license": "Apache-2.0",
  "dependencies": {
<<<<<<< HEAD
    "@baloise/design-system-next-components": "10.3.0",
    "@baloise/web-app-utils": "^3.0.0",
=======
    "@baloise/design-system-components": "10.3.0",
    "@baloise/web-app-utils": "^3.0.1",
>>>>>>> 08fa22db
    "date-fns": "^2.28.0"
  },
  "devDependencies": {
    "@rollup/plugin-commonjs": "^21.0.1",
    "@rollup/plugin-node-resolve": "^13.1.3",
    "@types/chai": "^4.2.22",
    "@types/jquery": "^3.5.6",
    "@types/node": "^14.17.21",
    "cypress": "^8.5.0",
    "cypress-file-upload": "^5.0.8",
    "http-server": "^13.0.2",
    "rimraf": "^3.0.2",
    "rollup": "^2.58.0",
    "rollup-plugin-peer-deps-external": "^2.2.4",
    "start-server-and-test": "^1.14.0",
    "ts-node": "^9.0.0",
    "typescript": "^4.4.3"
  },
  "gitHead": "942fb79c8ff2fb991d815f91ffee0bb95ea6756f"
}<|MERGE_RESOLUTION|>--- conflicted
+++ resolved
@@ -1,9 +1,5 @@
 {
-<<<<<<< HEAD
   "name": "@baloise/design-system-next-testing",
-=======
-  "name": "@baloise/design-system-testing",
->>>>>>> 08fa22db
   "version": "10.3.0",
   "description": "The Baloise Design-System  is an open source project for styling awesome web applications that follow the Baloise corporate styling guidelines.",
   "repository": {
@@ -41,13 +37,8 @@
   },
   "license": "Apache-2.0",
   "dependencies": {
-<<<<<<< HEAD
     "@baloise/design-system-next-components": "10.3.0",
-    "@baloise/web-app-utils": "^3.0.0",
-=======
-    "@baloise/design-system-components": "10.3.0",
     "@baloise/web-app-utils": "^3.0.1",
->>>>>>> 08fa22db
     "date-fns": "^2.28.0"
   },
   "devDependencies": {
