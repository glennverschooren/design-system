{
  "name": "@baloise/design-system-next-testing",
  "version": "10.10.3",
  "description": "The Baloise Design-System  is an open source project for styling awesome web applications that follow the Baloise corporate styling guidelines.",
  "repository": {
    "type": "git",
    "url": "https://github.com/baloise/design-system.git"
  },
  "homepage": "https://design.baloise.dev",
  "contributors": [
    "Gery Hirschfeld <gerhard.hirschfeld@baloise.ch> (https://github.com/hirsch88)",
    "Yannick Holzenkamp <yannick.holzenkamp@baloise.ch> (https://github.com/yannickholzenkamp)",
    "Petar Nobilo <petar.nobilo@baloise.ch> (https://github.com/nobilo)",
    "Laurent Tauber <laurent.tauber@baloise.ch> (https://github.com/Gagne87)"
  ],
  "keywords": [
    "design-system",
    "web-components",
    "stenciljs",
    "bulma-css"
  ],
  "main": "./dist/index.js",
  "module": "./dist/index.esm.js",
  "types": "./dist/types/index.d.ts",
  "files": [
    "dist/"
  ],
  "scripts": {
    "build": "npm run build:clean && npm run build:compile && npm run build:bundle",
    "build:clean": "rimraf docs && rimraf dist && rimraf dist-transpiled",
    "build:compile": "tsc -p tsconfig.build.json",
    "build:bundle": "rollup --config rollup.config.js",
    "update:registry": "sed -i -e \"s#nexus.balgroupit.com/repository/npm#registry.npmjs.org#g\" package-lock.json\n"
  },
  "license": "Apache-2.0",
  "dependencies": {
<<<<<<< HEAD
    "@baloise/design-system-next-components": "10.9.2",
    "@baloise/design-system-next-tokens": "^10.9.2",
=======
    "@baloise/design-system-next-components": "10.10.3",
>>>>>>> 80c841e9
    "@baloise/web-app-utils": "^3.0.1",
    "date-fns": "^2.28.0"
  },
  "devDependencies": {
    "@rollup/plugin-commonjs": "^21.0.1",
    "@rollup/plugin-node-resolve": "^13.1.3",
    "@types/chai": "^4.2.22",
    "@types/jquery": "^3.5.6",
    "@types/node": "^14.17.21",
    "cypress": "^9.5.4",
    "cypress-file-upload": "^5.0.8",
    "http-server": "^13.0.2",
    "rimraf": "^3.0.2",
    "rollup": "^2.58.0",
    "rollup-plugin-peer-deps-external": "^2.2.4",
    "start-server-and-test": "^1.14.0",
    "ts-node": "^9.0.0",
    "typescript": "^4.4.3"
  },
  "gitHead": "942fb79c8ff2fb991d815f91ffee0bb95ea6756f"
}<|MERGE_RESOLUTION|>--- conflicted
+++ resolved
@@ -34,12 +34,8 @@
   },
   "license": "Apache-2.0",
   "dependencies": {
-<<<<<<< HEAD
     "@baloise/design-system-next-components": "10.9.2",
-    "@baloise/design-system-next-tokens": "^10.9.2",
-=======
-    "@baloise/design-system-next-components": "10.10.3",
->>>>>>> 80c841e9
+    "@baloise/design-system-next-tokens": "10.9.2",
     "@baloise/web-app-utils": "^3.0.1",
     "date-fns": "^2.28.0"
   },
