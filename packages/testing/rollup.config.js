--- conflicted
+++ resolved
@@ -5,13 +5,8 @@
 
 export default {
   ...baseConfig,
-<<<<<<< HEAD
-  input: 'dist-transpiled/index.js',
-  external: ['@baloise/design-system-next-components', '@baloise/web-app-utils', 'cypress-file-upload'],
-=======
   external: id => {
     return id.startsWith('cypress') || id.startsWith('@baloise')
   },
   plugins: [nodeResolve(), commonjs(), peerDepsExternal()],
->>>>>>> dfd90020
 }