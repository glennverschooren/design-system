--- conflicted
+++ resolved
@@ -26,13 +26,8 @@
   overflow: hidden
   position: relative
   gap: 8px
-<<<<<<< HEAD
   font-weight: var(--bal-weight-bold)
-  color: var(--bal-color-blue)
-=======
-  font-weight: $weight-bold
   color: var(--bal-color-primary)
->>>>>>> a89358f6
   text-align: center
   hyphens: auto
   &:hover
