{
<<<<<<< HEAD
  "name": "@baloise/design-system-next-icons",
=======
  "name": "@baloise/design-system-icons",
>>>>>>> 953bcadf
  "version": "9.1.0",
  "description": "The Baloise Design System is an open source project for styling awesome web applications that follow the Baloise corporate styling guidelines.",
  "repository": {
    "type": "git",
    "url": "https://github.com/baloise/design-system.git"
  },
  "homepage": "https://design.baloise.dev",
  "contributors": [
    "Gery Hirschfeld <gerhard.hirschfeld@baloise.ch> (https://github.com/hirsch88)",
    "Yannick Holzenkamp <yannick.holzenkamp@baloise.ch> (https://github.com/yannickholzenkamp)",
    "Petar Nobilo <petar.nobilo@baloise.ch> (https://github.com/nobilo)",
    "Laurent Tauber <laurent.tauber@baloise.ch> (https://github.com/Gagne87)"
  ],
  "keywords": [
    "design-system",
    "web-components",
    "stenciljs",
    "bulma-css"
  ],
  "scripts": {
    "build": "npm run build:clean && npm run build:icons && npm run build:compile && npm run build:bundle && npm run build:archive",
    "build:clean": "rimraf dist && rimraf dist-transpiled",
    "build:icons": "node .build/optimize.js",
    "build:compile": "tsc -p .",
    "build:bundle": "rollup --config rollup.config.js",
    "build:archive": "node .build/archive.js",
    "update:registry": "sed -i -e \"s#nexus.balgroupit.com/repository/npm#registry.npmjs.org#g\" package-lock.json\n"
  },
  "main": "./dist/index.js",
  "module": "./dist/index.esm.js",
  "types": "./dist/types/index.d.ts",
  "files": [
    "dist/",
    "svg/"
  ],
  "license": "Apache-2.0",
  "devDependencies": {
    "archiver": "^5.3.0",
    "lodash.camelcase": "^4.3.0",
    "lodash.upperfirst": "^4.3.1",
    "rimraf": "^3.0.2",
    "rollup": "^2.56.2",
    "svgo": "^2.4.0",
    "typescript": "^4.3.5"
  },
  "gitHead": "145f6cf6da2d14109bb832eeebe52e9c5ae1d57d"
}<|MERGE_RESOLUTION|>--- conflicted
+++ resolved
@@ -1,9 +1,5 @@
 {
-<<<<<<< HEAD
   "name": "@baloise/design-system-next-icons",
-=======
-  "name": "@baloise/design-system-icons",
->>>>>>> 953bcadf
   "version": "9.1.0",
   "description": "The Baloise Design System is an open source project for styling awesome web applications that follow the Baloise corporate styling guidelines.",
   "repository": {
