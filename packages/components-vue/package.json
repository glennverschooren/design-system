{
  "name": "@baloise/design-system-next-components-vue",
  "version": "10.20.2",
  "description": "The Baloise Design-System is an open source project for styling awesome web applications that follow the Baloise corporate styling guidelines.",
  "repository": {
    "type": "git",
    "url": "https://github.com/baloise/design-system.git"
  },
  "publishConfig": {
    "access": "public"
  },
  "bugs": {
    "url": "https://github.com/baloise/design-system/issues"
  },
  "homepage": "https://design.baloise.dev",
  "contributors": [
    "Gery Hirschfeld <gerhard.hirschfeld@baloise.ch> (https://github.com/hirsch88)",
    "Yannick Holzenkamp <yannick.holzenkamp@baloise.ch> (https://github.com/yannickholzenkamp)",
    "Petar Nobilo <petar.nobilo@baloise.ch> (https://github.com/nobilo)",
    "Laurent Tauber <laurent.tauber@baloise.ch> (https://github.com/Gagne87)",
    "Mladen Planinicic <mladen.planinicic@baloise.ch> (https://github.com/mladenplaninicic)",
    "Andreas Stebler <andreas.stebler@baloise.ch> (https://github.com/Clastzoo)"
  ],
  "keywords": [
    "design-system",
    "web-components",
    "stenciljs"
  ],
  "license": "Apache-2.0",
  "scripts": {
    "build": "npm run build:bundle && npm run build:web-types && npm run build:vetur",
    "build:bundle": "rollup --config rollup.config.js",
    "build:web-types": "node ../../.build/vue-web-types.js",
    "build:vetur": "node ../.././.build/vue-vetur.js",
    "update:registry": "sed -i -e \"s#nexus.balgroupit.com/repository/npm#registry.npmjs.org#g\" package-lock.json\n"
  },
  "main": "./dist/index.esm.js",
  "module": "./dist/index.esm.js",
  "types": "./dist/types/index.d.ts",
  "files": [
    "dist/"
  ],
  "dependencies": {
    "@baloise/design-system-next-components": "10.18.0"
  },
  "peerDependencies": {
    "vue": ">=3.0.5"
  },
  "vetur": {
    "tags": "dist/vetur/tags.json",
    "attributes": "dist/vetur/attributes.json"
  },
  "web-types": "dist/web-types.json",
<<<<<<< HEAD
  "gitHead": "34eccf2813e065bbb4d5a14cbc75581f5b485b40"
=======
  "dependencies": {
    "@baloise/design-system-next-components": "10.20.2"
  }
>>>>>>> 02571b1a
}<|MERGE_RESOLUTION|>--- conflicted
+++ resolved
@@ -41,7 +41,7 @@
     "dist/"
   ],
   "dependencies": {
-    "@baloise/design-system-next-components": "10.18.0"
+    "@baloise/design-system-next-components": "10.20.2"
   },
   "peerDependencies": {
     "vue": ">=3.0.5"
@@ -51,11 +51,7 @@
     "attributes": "dist/vetur/attributes.json"
   },
   "web-types": "dist/web-types.json",
-<<<<<<< HEAD
-  "gitHead": "34eccf2813e065bbb4d5a14cbc75581f5b485b40"
-=======
   "dependencies": {
     "@baloise/design-system-next-components": "10.20.2"
   }
->>>>>>> 02571b1a
 }