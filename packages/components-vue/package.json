--- conflicted
+++ resolved
@@ -1,9 +1,5 @@
 {
-<<<<<<< HEAD
   "name": "@baloise/design-system-next-components-vue",
-=======
-  "name": "@baloise/design-system-components-vue",
->>>>>>> 953bcadf
   "version": "9.1.0",
   "description": "The Baloise Design-System  is an open source project for styling awesome web applications that follow the Baloise corporate styling guidelines.",
   "repository": {
@@ -56,14 +52,7 @@
   "peerDependencies": {
     "vue": ">=3.0.5"
   },
-<<<<<<< HEAD
   "gitHead": "e0d380309b487bcedee06d025645f5aab37ab192",
-=======
-  "gitHead": "145f6cf6da2d14109bb832eeebe52e9c5ae1d57d",
-  "dependencies": {
-    "@baloise/design-system-components": "9.1.0"
-  },
->>>>>>> 953bcadf
   "vetur": {
     "tags": "dist/vetur/tags.json",
     "attributes": "dist/vetur/attributes.json"
