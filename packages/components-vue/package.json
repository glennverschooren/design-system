{
  "name": "@baloise/design-system-components-vue",
<<<<<<< HEAD
  "version": "10.2.1-beta.9+c615f5d0",
=======
  "version": "10.2.1-beta.8+942fb79c",
>>>>>>> 0470817c
  "description": "The Baloise Design-System  is an open source project for styling awesome web applications that follow the Baloise corporate styling guidelines.",
  "repository": {
    "type": "git",
    "url": "https://github.com/baloise/design-system.git"
  },
  "homepage": "https://design.baloise.dev",
  "contributors": [
    "Gery Hirschfeld <gerhard.hirschfeld@baloise.ch> (https://github.com/hirsch88)",
    "Yannick Holzenkamp <yannick.holzenkamp@baloise.ch> (https://github.com/yannickholzenkamp)",
    "Petar Nobilo <petar.nobilo@baloise.ch> (https://github.com/nobilo)",
    "Laurent Tauber <laurent.tauber@baloise.ch> (https://github.com/Gagne87)"
  ],
  "publishConfig": {
    "access": "public"
  },
  "keywords": [
    "design-system",
    "web-components",
    "stenciljs",
    "bulma-css"
  ],
  "scripts": {
    "build": "npm run build:clean && npm run build:vite && npm run build:components && npm run build:compile && npm run build:bundle && npm run build:web-types && npm run build:vetur",
    "build:clean": "rimraf dist && rimraf dist-transpiled",
    "build:compile": "tsc -p .",
    "build:bundle": "rollup --config rollup.config.js",
    "build:components": "node ./.build/components.js",
    "build:web-types": "node ./.build/web-types.js",
    "build:vetur": "node ./.build/vetur.js",
    "build:vite": "baloiseStencilViteFix",
    "update:registry": "sed -i -e \"s#nexus.balgroupit.com/repository/npm#registry.npmjs.org#g\" package-lock.json\n"
  },
  "main": "./dist/index.js",
  "module": "./dist/index.esm.js",
  "types": "./dist/types/index.d.ts",
  "files": [
    "dist/"
  ],
  "license": "Apache-2.0",
  "devDependencies": {
    "@babel/types": "^7.17.0",
<<<<<<< HEAD
    "@baloise/stencil-vite-fix": "10.2.1-beta.9+c615f5d0",
=======
    "@baloise/stencil-vite-fix": "10.2.1-beta.8+942fb79c",
>>>>>>> 0470817c
    "@rollup/plugin-commonjs": "^21.0.1",
    "@rollup/plugin-node-resolve": "^13.1.3",
    "@types/lodash.camelcase": "^4.3.6",
    "@types/lodash.upperfirst": "^4.3.6",
    "ag-grid-community": "^26.0.0",
    "change-case": "^4.1.2",
    "lodash.camelcase": "^4.3.0",
    "lodash.upperfirst": "^4.3.1",
    "rimraf": "^3.0.2",
    "rollup": "^2.56.2",
    "rollup-plugin-peer-deps-external": "^2.2.4",
    "typescript": "^4.3.5",
    "vue": "^3.2.4"
  },
  "peerDependencies": {
    "vue": ">=3.0.5"
  },
<<<<<<< HEAD
  "gitHead": "c615f5d0b822e586dfc89c202f22a42e81975b2f",
  "dependencies": {
    "@baloise/design-system-components": "10.2.1-beta.9+c615f5d0"
=======
  "gitHead": "942fb79c8ff2fb991d815f91ffee0bb95ea6756f",
  "dependencies": {
    "@baloise/design-system-components": "10.2.1-beta.8+942fb79c"
>>>>>>> 0470817c
  },
  "vetur": {
    "tags": "dist/vetur/tags.json",
    "attributes": "dist/vetur/attributes.json"
  },
  "web-types": "dist/web-types.json"
}<|MERGE_RESOLUTION|>--- conflicted
+++ resolved
@@ -1,10 +1,6 @@
 {
   "name": "@baloise/design-system-components-vue",
-<<<<<<< HEAD
-  "version": "10.2.1-beta.9+c615f5d0",
-=======
   "version": "10.2.1-beta.8+942fb79c",
->>>>>>> 0470817c
   "description": "The Baloise Design-System  is an open source project for styling awesome web applications that follow the Baloise corporate styling guidelines.",
   "repository": {
     "type": "git",
@@ -46,11 +42,7 @@
   "license": "Apache-2.0",
   "devDependencies": {
     "@babel/types": "^7.17.0",
-<<<<<<< HEAD
-    "@baloise/stencil-vite-fix": "10.2.1-beta.9+c615f5d0",
-=======
     "@baloise/stencil-vite-fix": "10.2.1-beta.8+942fb79c",
->>>>>>> 0470817c
     "@rollup/plugin-commonjs": "^21.0.1",
     "@rollup/plugin-node-resolve": "^13.1.3",
     "@types/lodash.camelcase": "^4.3.6",
@@ -68,15 +60,9 @@
   "peerDependencies": {
     "vue": ">=3.0.5"
   },
-<<<<<<< HEAD
-  "gitHead": "c615f5d0b822e586dfc89c202f22a42e81975b2f",
-  "dependencies": {
-    "@baloise/design-system-components": "10.2.1-beta.9+c615f5d0"
-=======
   "gitHead": "942fb79c8ff2fb991d815f91ffee0bb95ea6756f",
   "dependencies": {
     "@baloise/design-system-components": "10.2.1-beta.8+942fb79c"
->>>>>>> 0470817c
   },
   "vetur": {
     "tags": "dist/vetur/tags.json",
