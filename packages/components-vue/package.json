--- conflicted
+++ resolved
@@ -64,11 +64,7 @@
   },
   "web-types": "dist/web-types.json",
   "dependencies": {
-<<<<<<< HEAD
     "@baloise/design-system-next-components": "10.9.2",
-    "@baloise/design-system-next-tokens": "^10.9.2"
-=======
-    "@baloise/design-system-next-components": "10.10.3"
->>>>>>> 80c841e9
+    "@baloise/design-system-next-tokens": "10.9.2"
   }
 }