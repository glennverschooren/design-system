--- conflicted
+++ resolved
@@ -1,8 +1,5 @@
 export default {
   input: 'dist-transpiled/index.js',
-<<<<<<< HEAD
-  external: ['@baloise/design-system-next-components', '@baloise/design-system-next-components/loader', 'vue'],
-=======
   output: [
     {
       dir: 'dist/',
@@ -15,5 +12,4 @@
   external: id => {
     return id.startsWith('vue') || id.startsWith('@baloise')
   },
->>>>>>> 953bcadf
 }