import { Config } from '@stencil/core'
import { sass } from '@stencil/sass'
import { postcss } from '@stencil/postcss'
import autoprefixer from 'autoprefixer'
<<<<<<< HEAD
import { ComponentModelConfig, vueOutputTarget } from 'hirsch-vue-output-target'
import { angularOutputTarget, ValueAccessorConfig } from 'hirsch-angular-output-target'
import { vueOutputTarget as vueNextOutputTarget } from 'hirsch-vue-next-output-target'
=======
import { ComponentModelConfig, vue2OutputTarget } from '@baloise/vue-2-output-target'
import { angularOutputTarget, ValueAccessorConfig } from '@baloise/angular-output-target'
>>>>>>> bcce5816

/**
 * Vue Component Models
 */
const vueComponentModels: ComponentModelConfig[] = [
  {
    elements: ['bal-radio-group', 'bal-datepicker', 'bal-timeinput'],
    event: 'balChange',
    targetAttr: 'value',
  },
  {
    elements: ['bal-checkbox'],
    event: 'balChange',
    targetAttr: 'checked',
  },
  {
    elements: ['bal-input', 'bal-textarea'],
    event: 'balInput',
    targetAttr: 'value',
  },
  {
    elements: ['bal-accordion', 'bal-dropdown'],
    event: 'balCollapsed',
    targetAttr: 'is-active',
  },
]

/**
 * Angular Component Models
 */
const angularValueAccessorBindings: ValueAccessorConfig[] = [
  {
    elementSelectors: ['bal-radio-group', 'bal-select', 'bal-datepicker', 'bal-timeinput'],
    event: 'balChange',
    targetAttr: 'value',
    type: 'select',
  },
  {
    elementSelectors: ['bal-checkbox'],
    event: 'balChange',
    targetAttr: 'checked',
    type: 'boolean',
  },
  {
    elementSelectors: ['bal-input', 'bal-textarea'],
    event: 'balInput',
    targetAttr: 'value',
    type: 'text',
  },
]

/**
 * Stencil Configurations
 */
export const config: Config = {
  namespace: 'ui-library',
  globalStyle: 'src/styles/ui-library.scss',
  outputTargets: [
    {
      type: 'dist',
      polyfills: true,
      empty: true,
      esmLoaderPath: '../loader',
    },
    {
      type: 'docs-readme',
    },
    {
      type: 'www',
      dir: 'www',
      serviceWorker: false,
      empty: true,
      copy: [
        {
          src: '**/*.html',
        },
        {
          src: 'components.d.ts',
        },
        {
          src: 'assets/fonts',
        },
      ],
    },
    vue2OutputTarget({
      componentCorePackage: '@baloise/ui-library',
      proxiesFile: '../vue/src/components.ts',
      componentModels: vueComponentModels,
      includeDefineCustomElements: false,
      includePolyfills: false,
    }),
    vueNextOutputTarget({
      componentCorePackage: '@baloise/ui-library',
      proxiesFile: '../vue-next/src/components.ts',
      componentModels: vueComponentModels,
      includeDefineCustomElements: false,
      includePolyfills: false,
    }),
    angularOutputTarget({
      componentCorePackage: '@baloise/ui-library',
      directivesProxyFile: '../angular/src/directives/proxies.ts',
      directivesArrayFile: '../angular/src/directives/proxies-list.ts',
      valueAccessorConfigs: angularValueAccessorBindings,
    }),
  ],
  plugins: [
    postcss({
      plugins: [autoprefixer()],
    }),
    sass(),
  ],
}<|MERGE_RESOLUTION|>--- conflicted
+++ resolved
@@ -2,14 +2,10 @@
 import { sass } from '@stencil/sass'
 import { postcss } from '@stencil/postcss'
 import autoprefixer from 'autoprefixer'
-<<<<<<< HEAD
-import { ComponentModelConfig, vueOutputTarget } from 'hirsch-vue-output-target'
-import { angularOutputTarget, ValueAccessorConfig } from 'hirsch-angular-output-target'
-import { vueOutputTarget as vueNextOutputTarget } from 'hirsch-vue-next-output-target'
-=======
-import { ComponentModelConfig, vue2OutputTarget } from '@baloise/vue-2-output-target'
+
+import { ComponentModelConfig, vueOutputTarget } from '@baloise/vue-output-target'
+import { vue2OutputTarget } from '@baloise/vue-2-output-target'
 import { angularOutputTarget, ValueAccessorConfig } from '@baloise/angular-output-target'
->>>>>>> bcce5816
 
 /**
  * Vue Component Models
@@ -101,7 +97,7 @@
       includeDefineCustomElements: false,
       includePolyfills: false,
     }),
-    vueNextOutputTarget({
+    vueOutputTarget({
       componentCorePackage: '@baloise/ui-library',
       proxiesFile: '../vue-next/src/components.ts',
       componentModels: vueComponentModels,
