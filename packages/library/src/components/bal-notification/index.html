--- conflicted
+++ resolved
@@ -36,13 +36,8 @@
 
       <h2 class="title is-size-2">Box</h2>
       <section>
-<<<<<<< HEAD
-        <bal-notification type="primary" class="has-text-centered" style="max-width: 400px">
+        <bal-notification type="info" class="has-text-centered" style="max-width: 400px">
           <h3 class="title is-size-3 has-text-white" style="margin-top: 0">Title</h3>
-=======
-        <bal-notification type="info" class="has-text-centered" style="max-width: 400px">
-          <h3 class="title is-size-3 has-text-white" style="margin-top: 0;">Title</h3>
->>>>>>> f9975245
           <bal-button type="is-info" outlined inverted>Action</bal-button>
         </bal-notification>
       </section>
@@ -55,19 +50,12 @@
           }
         </style>
 
-<<<<<<< HEAD
         <bal-notification>
           <span class="icon-text">
             <span class="icon">
               <bal-icon name="alert-circle"></bal-icon>
             </span>
             <span style="margin-left: 10px">
-=======
-        <bal-notification type="primary">
-          <div style="display: flex">
-            <bal-icon class="alert" name="alert-circle"></bal-icon>
-            <p style="margin-left: 10px; line-height: 1.325rem">
->>>>>>> f9975245
               <strong style="margin-right: 10px">Error!</strong>
               Lorem ipsum, dolor sit amet consectetur adipisicing elit.
             </span>
