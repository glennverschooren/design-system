--- conflicted
+++ resolved
@@ -40,8 +40,6 @@
     "generate": "stencil generate"
   },
   "dependencies": {
-    "@baloise/angular-output-target": "^1.0.5",
-    "@baloise/vue-2-output-target": "^1.0.5",
     "@stencil/core": "^2.3.0",
     "@stencil/postcss": "^2.0.0",
     "@stencil/sass": "^1.4.1",
@@ -50,14 +48,11 @@
   },
   "license": "Apache-2.0",
   "devDependencies": {
+    "@baloise/angular-output-target": "^1.0.5",
+    "@baloise/vue-2-output-target": "^1.0.5",
+    "@baloise/vue-output-target": "^0.0.6",
     "@types/autoprefixer": "^9.7.2",
     "autoprefixer": "^10.2.1",
-<<<<<<< HEAD
-    "hirsch-vue-next-output-target": "^0.0.3",
-    "hirsch-angular-output-target": "^0.1.11",
-    "hirsch-vue-output-target": "0.0.5",
-=======
->>>>>>> bcce5816
     "rimraf": "^3.0.2",
     "svgo": "^1.3.2"
   },
