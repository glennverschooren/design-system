--- conflicted
+++ resolved
@@ -1,10 +1,6 @@
 {
   "name": "@baloise/ui-library",
-<<<<<<< HEAD
-  "version": "3.2.0-alpha.0",
-=======
-  "version": "3.1.11",
->>>>>>> 27782242
+  "version": "3.2.0-alpha.2",
   "description": "The UI-Libary is an open source project for styling awesome web applications that follow the Baloise corporate styling guidelines.",
   "repository": {
     "type": "git",
