--- conflicted
+++ resolved
@@ -1,11 +1,6 @@
 {
-<<<<<<< HEAD
   "name": "@baloise/design-system-next-components-angular",
   "version": "9.2.3",
-=======
-  "name": "@baloise/design-system-components-angular",
-  "version": "9.2.3-beta.1+be51095a",
->>>>>>> dfd90020
   "description": "The Baloise Design-System  is an open source project for styling awesome web applications that follow the Baloise corporate styling guidelines.",
   "repository": {
     "type": "git",
@@ -33,11 +28,7 @@
   },
   "license": "Apache-2.0",
   "dependencies": {
-<<<<<<< HEAD
     "@baloise/design-system-next-components": "9.2.3",
-=======
-    "@baloise/design-system-components": "9.2.3-beta.1+be51095a",
->>>>>>> dfd90020
     "tslib": "^2.2.0"
   },
   "peerDependencies": {
