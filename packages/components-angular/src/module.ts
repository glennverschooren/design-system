--- conflicted
+++ resolved
@@ -3,14 +3,10 @@
 import { FormsModule } from '@angular/forms'
 
 import { appInitialize, BaloiseDesignSystemAngularConfig } from './app-initialize'
-<<<<<<< HEAD
-=======
-import { DIRECTIVES } from './directives/proxies-list'
-import { CheckboxValueAccessor } from './directives/checkbox-accessor'
->>>>>>> 408e8a34
 import { BooleanValueAccessor } from './directives/boolean-value-accessor'
 import { TextValueAccessor } from './directives/text-value-accessor'
 import { SelectValueAccessor } from './directives/select-value-accessor'
+import { CheckboxValueAccessor } from './directives/checkbox-accessor'
 
 import { AutoFocus } from './focus.directive'
 import { AngularDelegate, BalAppModule } from '.'
