--- conflicted
+++ resolved
@@ -302,7 +302,6 @@
 );
 
 
-<<<<<<< HEAD
 export const BalIcon = /*@__PURE__*/ defineContainer<JSX.BalIcon>('bal-icon',
   ['name',
 'size',
@@ -313,148 +312,6 @@
   [],
   
 );
-=======
-  props: {
-    size: {} as PropOptions<Components.BalIconSend['size']>,
-  },
-
-
-  render: createCommonRender('bal-icon-send', []),
-});
-
-
-export const BalIconSocialFacebookLine = /*@__PURE__*/ Vue.extend({
-
-  props: {
-    size: {} as PropOptions<Components.BalIconSocialFacebookLine['size']>,
-  },
-
-
-  render: createCommonRender('bal-icon-social-facebook-line', []),
-});
-
-
-export const BalIconSocialLinkedinLine = /*@__PURE__*/ Vue.extend({
-
-  props: {
-    size: {} as PropOptions<Components.BalIconSocialLinkedinLine['size']>,
-  },
-
-
-  render: createCommonRender('bal-icon-social-linkedin-line', []),
-});
-
-
-export const BalIconSocialXingLine = /*@__PURE__*/ Vue.extend({
-
-  props: {
-    size: {} as PropOptions<Components.BalIconSocialXingLine['size']>,
-  },
-
-
-  render: createCommonRender('bal-icon-social-xing-line', []),
-});
-
-
-export const BalIconTrash = /*@__PURE__*/ Vue.extend({
-
-  props: {
-    size: {} as PropOptions<Components.BalIconTrash['size']>,
-  },
-
-
-  render: createCommonRender('bal-icon-trash', []),
-});
-
-
-export const BalIconUpload = /*@__PURE__*/ Vue.extend({
-
-  props: {
-    size: {} as PropOptions<Components.BalIconUpload['size']>,
-  },
-
-
-  render: createCommonRender('bal-icon-upload', []),
-});
-
-
-export const BalInput = /*@__PURE__*/ Vue.extend({
-
-  props: {
-    name: {} as PropOptions<Components.BalInput['name']>,
-    type: {} as PropOptions<Components.BalInput['type']>,
-    placeholder: {} as PropOptions<Components.BalInput['placeholder']>,
-    balTabindex: {} as PropOptions<Components.BalInput['balTabindex']>,
-    maxLength: {} as PropOptions<Components.BalInput['maxLength']>,
-    minLength: {} as PropOptions<Components.BalInput['minLength']>,
-    inverted: {} as PropOptions<Components.BalInput['inverted']>,
-    readonly: {} as PropOptions<Components.BalInput['readonly']>,
-    disabled: {} as PropOptions<Components.BalInput['disabled']>,
-    clickable: {} as PropOptions<Components.BalInput['clickable']>,
-    autoComplete: {} as PropOptions<Components.BalInput['autoComplete']>,
-    numberKeyboard: {} as PropOptions<Components.BalInput['numberKeyboard']>,
-    onlyNumbers: {} as PropOptions<Components.BalInput['onlyNumbers']>,
-    value: {} as PropOptions<Components.BalInput['value']>,
-  },
-
-  model: {
-    prop: 'value',
-    event: 'balInput'
-  },
-
-  methods: {
-    setFocus: createCommonMethod('setFocus') as Components.BalInput['setFocus'],
-  },
-  render: createCommonRender('bal-input', ['balInput', 'balBlur', 'balClick', 'balKeyPress', 'balFocus', 'balChange']),
-});
-
-
-export const BalList = /*@__PURE__*/ Vue.extend({
-
-  props: {
-    disabled: {} as PropOptions<Components.BalList['disabled']>,
-    inverted: {} as PropOptions<Components.BalList['inverted']>,
-    border: {} as PropOptions<Components.BalList['border']>,
-  },
-
-
-  render: createCommonRender('bal-list', []),
-});
-
-
-export const BalListItem = /*@__PURE__*/ Vue.extend({
-
-  props: {
-    disabled: {} as PropOptions<Components.BalListItem['disabled']>,
-    clickable: {} as PropOptions<Components.BalListItem['clickable']>,
-    selected: {} as PropOptions<Components.BalListItem['selected']>,
-    href: {} as PropOptions<Components.BalListItem['href']>,
-    target: {} as PropOptions<Components.BalListItem['target']>,
-  },
-
-
-  render: createCommonRender('bal-list-item', ['balNavigate']),
-});
-
-
-export const BalListItemContent = /*@__PURE__*/ Vue.extend({
-
-
-
-  render: createCommonRender('bal-list-item-content', []),
-});
-
-
-export const BalListItemIcon = /*@__PURE__*/ Vue.extend({
-
-  props: {
-    right: {} as PropOptions<Components.BalListItemIcon['right']>,
-  },
-
-
-  render: createCommonRender('bal-list-item-icon', []),
-});
->>>>>>> 27782242
 
 
 export const BalIconAccount = /*@__PURE__*/ defineContainer<JSX.BalIconAccount>('bal-icon-account',
@@ -791,7 +648,8 @@
 'balBlur',
 'balClick',
 'balKeyPress',
-'balFocus'],
+'balFocus',
+'balChange'],
   {
     modelProp: 'value',
     modelUpdateEvent: 'balInput'
