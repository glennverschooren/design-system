--- conflicted
+++ resolved
@@ -1,10 +1,6 @@
 {
   "name": "@baloise/ui-library-vue",
-<<<<<<< HEAD
-  "version": "3.2.0-alpha.1",
-=======
-  "version": "3.1.11",
->>>>>>> 27782242
+  "version": "3.2.0-alpha.2",
   "description": "The UI-Libary is an open source project for styling awesome web applications that follow the Baloise corporate styling guidelines.",
   "repository": {
     "type": "git",
@@ -41,12 +37,7 @@
   },
   "gitHead": "e0d380309b487bcedee06d025645f5aab37ab192",
   "dependencies": {
-<<<<<<< HEAD
-    "@baloise/ui-library": "^3.2.0-alpha.0",
-    "@baloise/ui-library-utils": "^3.2.0-alpha.0"
-=======
-    "@baloise/ui-library": "^3.1.11",
-    "@baloise/ui-library-utils": "^3.1.11"
->>>>>>> 27782242
+    "@baloise/ui-library": "^3.2.0-alpha.2",
+    "@baloise/ui-library-utils": "^3.2.0-alpha.2"
   }
 }