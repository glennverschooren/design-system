import { Config } from '@stencil/core'
import { sass } from '@stencil/sass'
import fg from 'fast-glob'
import { resolve } from 'path'

import { VueGenerator } from './stencil.bindings.vue'

export const StencilBaseConfig: Config = {
  namespace: 'design-system-components',
  globalStyle: 'src/styles/global.sass',
  globalScript: 'src/global.ts',
  watchIgnoredRegex: [/\.stories\.(js|jsx|ts|tsx|mdx)$/, /\/stories\//], // ignore storybook files in --watch mode
  enableCache: true,
<<<<<<< HEAD
  tsconfig: 'tsconfig.json',
  plugins: [
    postcss({
      plugins: [autoprefixer()],
    }),
    sass(),
  ],
=======
  sourceMap: true,
  autoprefixCss: true,
  plugins: [sass()],
>>>>>>> ea7f9daa
  outputTargets: [
    {
      type: 'dist-custom-elements',
    },
    {
      type: 'docs-json',
      file: './src/stories/assets/data/components.json',
    },
    VueGenerator('../..', './.storybook/vue/components.ts', []),
  ],
  bundles: [
    { components: ['bal-accordion'] },
    { components: ['bal-app'] },
    { components: ['bal-badge'] },
    { components: ['bal-button', 'bal-button-group'] },
    {
      components: [
        'bal-card',
        'bal-card-actions',
        'bal-card-button',
        'bal-card-content',
        'bal-card-subtitle',
        'bal-card-title',
      ],
    },
    { components: ['bal-close'] },
    { components: ['bal-data', 'bal-data-item', 'bal-data-label', 'bal-data-value'] },
    { components: ['bal-footer'] },
    { components: ['bal-heading', 'bal-text'] },
    { components: ['bal-hint', 'bal-hint-text', 'bal-hint-title'] },
    { components: ['bal-icon'] },
    { components: ['bal-image-slider', 'bal-image-slider-item'] },
    {
      components: [
        'bal-list',
        'bal-list-item',
        'bal-list-item-accordion-head',
        'bal-list-item-accordion-body',
        'bal-list-item-content',
        'bal-list-item-icon',
        'bal-list-item-title',
        'bal-list-item-subtitle',
      ],
    },
    { components: ['bal-logo'] },
    {
      components: ['bal-navbar', 'bal-navbar-brand', 'bal-navbar-menu', 'bal-navbar-menu-start', 'bal-navbar-menu-end'],
    },
    {
      components: [
        'bal-navigation',
        'bal-navigation-level-block',
        'bal-navigation-level-block-item',
        'bal-navigation-level-main',
        'bal-navigation-level-meta',
        'bal-navigation-levels',
        'bal-navigation-main',
        'bal-navigation-main-body',
        'bal-navigation-main-head',
        'bal-navigation-menu',
        'bal-navigation-menu-list',
        'bal-navigation-menu-list-item',
        'bal-navigation-meta',
        'bal-navigation-meta-end',
        'bal-navigation-meta-start',
        'bal-navigation-popover',
      ],
    },
    { components: ['bal-pagination'] },
    { components: ['bal-popover', 'bal-popover-content'] },
    { components: ['bal-product-slider', 'bal-product-slider-item'] },
    { components: ['bal-shape'] },
    { components: ['bal-slider', 'bal-slider-item'] },
    { components: ['bal-spinner'] },
    {
      components: [
        'bal-stage',
        'bal-stage-back-link',
        'bal-stage-body',
        'bal-stage-foot',
        'bal-stage-head',
        'bal-stage-image',
      ],
    },
    { components: ['bal-table'] },
    { components: ['bal-tabs', 'bal-tab-item'] },
    { components: ['bal-tag', 'bal-tag-group'] },
    //
    // form components
    { components: ['bal-checkbox', 'bal-checkbox-group'] },
    { components: ['bal-datepicker'] },
    { components: ['bal-field', 'bal-field-label', 'bal-field-control', 'bal-field-message', 'bal-field-hint'] },
    { components: ['bal-file-upload'] },
    { components: ['bal-form'] },
    { components: ['bal-form-grid', 'bal-form-col'] },
    { components: ['bal-input'] },
    { components: ['bal-input-group'] },
    { components: ['bal-input-slider'] },
    { components: ['bal-input-stepper'] },
    { components: ['bal-number-input'] },
    { components: ['bal-radio', 'bal-radio-group'] },
    { components: ['bal-select', 'bal-select-option'] },
    { components: ['bal-textarea'] },
    //
    // overlay components
    { components: ['bal-modal', 'bal-modal-body', 'bal-modal-header'] },
    { components: ['bal-notices'] },
    { components: ['bal-notification'] },
    { components: ['bal-sheet'] },
    { components: ['bal-snackbar'] },
    { components: ['bal-toast'] },
  ],
  rollupPlugins: {
    before: [
      {
        name: 'watch-external',
        async buildStart() {
          const styleFiles = await fg(resolve(__dirname, './src/**/*.sass'))
          for (const file of styleFiles) {
            this.addWatchFile(file)
          }
        },
      },
    ],
  },
  testing: {
    rootDir: 'src',
    modulePathIgnorePatterns: ['cypress'],
  },
}<|MERGE_RESOLUTION|>--- conflicted
+++ resolved
@@ -11,19 +11,10 @@
   globalScript: 'src/global.ts',
   watchIgnoredRegex: [/\.stories\.(js|jsx|ts|tsx|mdx)$/, /\/stories\//], // ignore storybook files in --watch mode
   enableCache: true,
-<<<<<<< HEAD
   tsconfig: 'tsconfig.json',
-  plugins: [
-    postcss({
-      plugins: [autoprefixer()],
-    }),
-    sass(),
-  ],
-=======
   sourceMap: true,
   autoprefixCss: true,
   plugins: [sass()],
->>>>>>> ea7f9daa
   outputTargets: [
     {
       type: 'dist-custom-elements',
