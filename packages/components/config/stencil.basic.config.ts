import { Config } from '@stencil/core'
import { sass } from '@stencil/sass'
import fg from 'fast-glob'
import { resolve } from 'path'

import { VueGenerator } from './stencil.bindings.vue'

export const StencilBaseConfig: Config = {
  namespace: 'design-system-components',
  globalStyle: 'src/styles/global.sass',
  globalScript: 'src/global.ts',
  watchIgnoredRegex: [/\.stories\.(js|jsx|ts|tsx|mdx)$/, /\/stories\//], // ignore storybook files in --watch mode
  enableCache: true,
  tsconfig: 'tsconfig.json',
<<<<<<< HEAD
=======
  hashedFileNameLength: 10,
>>>>>>> 5133f913
  autoprefixCss: true,
  plugins: [sass()],
  outputTargets: [
    {
      type: 'dist-custom-elements',
    },
    {
      type: 'docs-json',
      file: './src/stories/assets/data/components.json',
    },
    VueGenerator('../..', './.storybook/vue/components.ts', []),
  ],
  bundles: [
    { components: ['bal-accordion'] },
    { components: ['bal-app'] },
    { components: ['bal-badge'] },
    { components: ['bal-button', 'bal-button-group'] },
    {
      components: [
        'bal-card',
        'bal-card-actions',
        'bal-card-button',
        'bal-card-content',
        'bal-card-subtitle',
        'bal-card-title',
      ],
    },
    { components: ['bal-close'] },
    { components: ['bal-data', 'bal-data-item', 'bal-data-label', 'bal-data-value'] },
    { components: ['bal-footer'] },
    { components: ['bal-heading', 'bal-text'] },
    { components: ['bal-hint', 'bal-hint-text', 'bal-hint-title'] },
    { components: ['bal-icon'] },
    { components: ['bal-image-slider', 'bal-image-slider-item'] },
    {
      components: [
        'bal-list',
        'bal-list-item',
        'bal-list-item-accordion-head',
        'bal-list-item-accordion-body',
        'bal-list-item-content',
        'bal-list-item-icon',
        'bal-list-item-title',
        'bal-list-item-subtitle',
      ],
    },
    { components: ['bal-logo'] },
    {
      components: ['bal-navbar', 'bal-navbar-brand', 'bal-navbar-menu', 'bal-navbar-menu-start', 'bal-navbar-menu-end'],
    },
    {
      components: [
        'bal-navigation',
        'bal-navigation-level-block',
        'bal-navigation-level-block-item',
        'bal-navigation-level-main',
        'bal-navigation-level-meta',
        'bal-navigation-levels',
        'bal-navigation-main',
        'bal-navigation-main-body',
        'bal-navigation-main-head',
        'bal-navigation-menu',
        'bal-navigation-menu-list',
        'bal-navigation-menu-list-item',
        'bal-navigation-meta',
        'bal-navigation-meta-end',
        'bal-navigation-meta-start',
        'bal-navigation-popover',
      ],
    },
    { components: ['bal-pagination'] },
    { components: ['bal-popover', 'bal-popover-content'] },
    { components: ['bal-product-slider', 'bal-product-slider-item'] },
    { components: ['bal-shape'] },
    { components: ['bal-slider', 'bal-slider-item'] },
    { components: ['bal-spinner'] },
    {
      components: [
        'bal-stage',
        'bal-stage-back-link',
        'bal-stage-body',
        'bal-stage-foot',
        'bal-stage-head',
        'bal-stage-image',
      ],
    },
    { components: ['bal-table'] },
    { components: ['bal-tabs', 'bal-tab-item'] },
    { components: ['bal-tag', 'bal-tag-group'] },
    //
    // form components
    { components: ['bal-checkbox', 'bal-checkbox-group'] },
    { components: ['bal-datepicker'] },
    { components: ['bal-field', 'bal-field-label', 'bal-field-control', 'bal-field-message', 'bal-field-hint'] },
    { components: ['bal-file-upload'] },
    { components: ['bal-form'] },
    { components: ['bal-form-grid', 'bal-form-col'] },
    { components: ['bal-input'] },
    { components: ['bal-input-group'] },
    { components: ['bal-input-slider'] },
    { components: ['bal-input-stepper'] },
    { components: ['bal-number-input'] },
    { components: ['bal-radio', 'bal-radio-group'] },
    { components: ['bal-select', 'bal-select-option'] },
    { components: ['bal-textarea'] },
    //
    // overlay components
    { components: ['bal-modal', 'bal-modal-body', 'bal-modal-header'] },
    { components: ['bal-notices'] },
    { components: ['bal-notification'] },
    { components: ['bal-sheet'] },
    { components: ['bal-snackbar'] },
    { components: ['bal-toast'] },
  ],
  rollupPlugins: {
    before: [
      {
        name: 'watch-external',
        async buildStart() {
          const styleFiles = await fg(resolve(__dirname, './src/**/*.sass'))
          for (const file of styleFiles) {
            this.addWatchFile(file)
          }
        },
      },
    ],
  },
  testing: {
    rootDir: 'src',
    modulePathIgnorePatterns: ['cypress'],
  },
}<|MERGE_RESOLUTION|>--- conflicted
+++ resolved
@@ -12,10 +12,7 @@
   watchIgnoredRegex: [/\.stories\.(js|jsx|ts|tsx|mdx)$/, /\/stories\//], // ignore storybook files in --watch mode
   enableCache: true,
   tsconfig: 'tsconfig.json',
-<<<<<<< HEAD
-=======
   hashedFileNameLength: 10,
->>>>>>> 5133f913
   autoprefixCss: true,
   plugins: [sass()],
   outputTargets: [
