--- conflicted
+++ resolved
@@ -55,14 +55,9 @@
     "test:e2e:watch": "stencil test --e2e --watchAll"
   },
   "dependencies": {
-<<<<<<< HEAD
-    "@baloise/design-system-fonts": "1.18.13",
-    "@baloise/design-system-icons": "1.18.13",
     "@baloise/web-app-utils": "1.6.1",
-=======
     "@baloise/design-system-fonts": "1.18.15",
     "@baloise/design-system-icons": "1.18.15",
->>>>>>> 3924a33e
     "@stencil/core": "^2.8.0",
     "@types/lodash": "^4.14.172",
     "bulma": "^0.9.3",
