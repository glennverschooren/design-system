export namespace Props {
  export type BalAccordionColor = 'primary' | 'info'

  export type BalBadgeSize = 'small' | 'large' | ''
  export type BalBadgeColor = 'danger' | 'warning' | 'success'
  export type BalBadgePosition = 'card' | 'button' | 'tabs' | ''

  export type BalButtonGroupPosition = 'right' | 'center' | ''
  export type BalButtonColor =
    | 'text'
    | 'primary'
    | 'info'
    | 'success'
    | 'warning'
    | 'danger'
    | 'link'
    | 'primary-light'
    | 'info-light'
  export type BalButtonType = 'button' | 'reset' | 'submit'
  export type BalButtonSize = 'small' | ''
  export type BalButtonTarget = '_blank' | ' _parent' | '_self' | '_top'

  export type BalCardActionsPosition = 'right' | 'center' | ''
  export type BalCardButtonType = BalButtonType
  export type BalCardButtonTarget = BalButtonTarget
  export type BalCardColor =
    | 'white'
    | 'primary'
    | 'info'
    | 'success'
    | 'warning'
    | 'danger'
    | ''
    | 'grey'
    | 'blue'
    | 'red'
    | 'yellow'
    | 'purple'
    | 'green'
    | 'red-light'
    | 'yellow-light'
    | 'purple-light'
    | 'green-light'

  export type BalCloseSize = 'small' | 'large' | 'medium' | ''

<<<<<<< HEAD
  export type BalHeadingLevel = 'display' | 'display-1' | 'display-2' | 'h1' | 'h2' | 'h3' | 'h4' | 'h5' | 'h6'
  export type BalHeadingColor = 'primary' | 'info' | 'success' | 'warning' | 'danger' | '' | 'blue' | 'white'
=======
  export type BalSelectFilter = 'includes' | 'starts-with'

  export type BalHeadingLevel = 'h1' | 'h2' | 'h3' | 'h4' | 'h5' | 'h6'
  export type BalHeadingColor = 'primary' | 'info' | 'success' | 'warning' | 'danger' | '' | 'blue'
>>>>>>> 54a3b4cf

  export type BalHintPlacement = 'left' | 'right'
  export type BalIconColor = 'blue' | 'success' | 'danger' | 'warning' | 'white' | 'grey' | '' | string
  export type BalIconSize = 'xsmall' | 'small' | 'medium' | 'large' | ''

  export type BalListItemTarget = BalButtonTarget
  export type BalListSize = 'large' | ''
  export type BalListBackground = 'light' | 'color' | 'dark'

  export type BalLogoColor = 'blue' | 'white'
  export type BalLogoBrand = 'group' | 'soba' | 'insurance'

  export type BalPopoverPlacement =
    | 'auto'
    | 'auto-start'
    | 'auto-end'
    | 'top'
    | 'left'
    | 'bottom'
    | 'right'
    | 'top-start'
    | 'top-end'
    | 'bottom-start'
    | 'bottom-end'
    | 'right-start'
    | 'right-end'
    | 'left-start'
    | 'left-end'

  export type BalStageColor = 'blue' | 'white' | 'purple' | 'green' | 'red' | 'yellow'
  export type BalStageSize = 'small' | '' | 'medium' | 'large' | 'halfheight' | 'fullheight'

  export type BalTabsInterface = 'tabs' | 'tabs-sub' | 'steps' | 'o-steps' | 'navbar'

  export type BalTagColor =
    | 'blue'
    | 'grey'
    | 'primary'
    | 'info'
    | 'success'
    | 'warning'
    | 'danger'
    | 'green'
    | 'yellow'
    | 'red'
    | 'purple'
    | ''
  export type BalTagSize = 'small' | 'medium' | 'large' | ''

  export type BalTextSize = 'small' | 'lead' | ''
  export type BalTextSpace = 'none' | 'bottom' | 'top' | 'all' | ''
  export type BalTextColor =
    | 'white'
    | 'grey'
    | 'blue'
    | 'primary'
    | 'info'
    | 'success'
    | 'warning'
    | 'danger'
    | 'hint'
    | ''

  export type BalModalInterface = 'light' | 'card'
  export type BalModalSpace = 'small' | 'medium' | 'large'
  export type ComponentProps = { [key: string]: any }
  // eslint-disable-next-line
  export type ComponentRef = Function | HTMLElement | string | null
  export interface FrameworkDelegate {
    attachViewToDom(container: any, component: any, propsOrDataObj?: any, cssClasses?: string[]): Promise<HTMLElement>
    removeViewFromDom(container: any, component: any): Promise<void>
  }

  export type BalNotificationColor = 'primary' | 'info' | 'success' | 'warning' | 'danger' | ''
  export type BalTostColor = BalNotificationColor
  export type BalSnackbarColor = BalNotificationColor

  export type BalCheckboxInterface = 'checkbox' | 'switch'

  export type BalDatepickerCallback = (dateString: string) => boolean

  export type BalFieldLabelWeight = 'bold' | 'regular'
  export type BalFieldMessageColor = '' | 'success' | 'warning' | 'danger'

  export type BalRadioGroupInterface = 'radio' | 'select-button'
  export type BalRadioInterface = BalRadioGroupInterface

  export type BalTextareaWrap = 'hard' | 'soft' | 'off'
  export type BalTextareaInputMode = BalInputInputMode

  export type BalInputAutocorrect = 'on' | 'off'

  export type BalInputInputMode = 'none' | 'text' | 'tel' | 'url' | 'email' | 'numeric' | 'decimal' | 'search'

  export type BalInputMask = 'contract-number' | 'claim-number' | 'offer-number'

  // From: https://developer.mozilla.org/en-US/docs/Web/HTML/Element/input#input_types
  export type BalInputInputType =
    | 'button'
    | 'checkbox'
    | 'color'
    | 'date'
    | 'datetime-local'
    | 'email'
    | 'file'
    | 'image'
    | 'month'
    | 'number'
    | 'password'
    | 'radio'
    | 'range'
    | 'search'
    | 'tel'
    | 'text'
    | 'time'
    | 'url'
    | 'week'

  // From: https://developer.mozilla.org/en-US/docs/Web/HTML/Attributes/autocomplete
  export type BalInputAutocomplete =
    | 'on'
    | 'off'
    | 'name'
    | 'honorific-prefix'
    | 'given-name'
    | 'additional-name'
    | 'family-name'
    | 'honorific-suffix'
    | 'nickname'
    | 'email'
    | 'username'
    | 'new-password'
    | 'current-password'
    | 'one-time-code'
    | 'organization-title'
    | 'organization'
    | 'street-address'
    | 'address-line1'
    | 'address-line2'
    | 'address-line3'
    | 'address-level4'
    | 'address-level3'
    | 'address-level2'
    | 'address-level1'
    | 'country'
    | 'country-name'
    | 'postal-code'
    | 'cc-name'
    | 'cc-given-name'
    | 'cc-additional-name'
    | 'cc-family-name'
    | 'cc-family-name'
    | 'cc-number'
    | 'cc-exp'
    | 'cc-exp-month'
    | 'cc-exp-year'
    | 'cc-csc'
    | 'cc-type'
    | 'transaction-currency'
    | 'transaction-amount'
    | 'language'
    | 'bday'
    | 'bday-day'
    | 'bday-month'
    | 'bday-year'
    | 'sex'
    | 'tel'
    | 'tel-country-code'
    | 'tel-national'
    | 'tel-area-code'
    | 'tel-local'
    | 'tel-extension'
    | 'impp'
    | 'url'
    | 'photo'
}<|MERGE_RESOLUTION|>--- conflicted
+++ resolved
@@ -44,15 +44,10 @@
 
   export type BalCloseSize = 'small' | 'large' | 'medium' | ''
 
-<<<<<<< HEAD
   export type BalHeadingLevel = 'display' | 'display-1' | 'display-2' | 'h1' | 'h2' | 'h3' | 'h4' | 'h5' | 'h6'
   export type BalHeadingColor = 'primary' | 'info' | 'success' | 'warning' | 'danger' | '' | 'blue' | 'white'
-=======
+
   export type BalSelectFilter = 'includes' | 'starts-with'
-
-  export type BalHeadingLevel = 'h1' | 'h2' | 'h3' | 'h4' | 'h5' | 'h6'
-  export type BalHeadingColor = 'primary' | 'info' | 'success' | 'warning' | 'danger' | '' | 'blue'
->>>>>>> 54a3b4cf
 
   export type BalHintPlacement = 'left' | 'right'
   export type BalIconColor = 'blue' | 'success' | 'danger' | 'warning' | 'white' | 'grey' | '' | string
