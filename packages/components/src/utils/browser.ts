--- conflicted
+++ resolved
@@ -2,18 +2,11 @@
 
 const isSafari = /^((?!chrome|android).)*safari/i.test(getUserAgent())
 
-<<<<<<< HEAD
-export const hasTouchSupport = !!('ontouchstart' in window || (navigator as any).msMaxTouchPoints)
-=======
-const isTouch = !!('ontouchstart' in window || (navigator as any).msMaxTouchPoints)
->>>>>>> f5b59c4a
+export const hasTouchSupport = () => !!('ontouchstart' in window || (navigator as any).msMaxTouchPoints)
 
 export const isBrowser = (browser: Browser): boolean => {
   if (browser === 'Safari') {
     return isSafari
-  }
-  if (browser === 'touch') {
-    return isTouch
   }
   return false
 }
