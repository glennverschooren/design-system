--- conflicted
+++ resolved
@@ -10,43 +10,7 @@
   border-radius: $radius;
   font-size: $size-normal;
   font-family: $family-primary;
-<<<<<<< HEAD
   color: $text;
-=======
-
-  &:focus,
-  &.is-focused {
-    border-width: 2px;
-    border-color: $blue;
-    padding: 1px 0 1px 0;
-    box-shadow: none;
-  }
-
-  &.is-inverted {
-    color: $white;
-    border-bottom-color: $blue-3;
-    background: transparent;
-
-    &:focus,
-    &.is-focused {
-      border-width: 2px;
-      border-bottom-color: $white;
-    }
-
-    &.is-disabled,
-    &:disabled {
-      background-color: $blue-8;
-    }
-  }
-}
-
-input.input {
-  display: inline-block;
-  flex: 1;
-  width: 100%;
-  max-width: 100%;
-  max-height: 100%;
->>>>>>> 596b5469
   outline: none;
   box-shadow: none;
 
@@ -66,34 +30,8 @@
   }
 }
 
-<<<<<<< HEAD
 input.input {
   min-height: 48px;
-=======
-.textarea::placeholder,
-.input::placeholder {
-  font-family: $family-primary !important;
-}
-
-.textarea.is-inverted::placeholder,
-.input.is-inverted::placeholder {
-  color: $text-light !important;
-  font-family: $family-primary !important;
-  opacity: 1;
-}
-
-@include desktop() {
-  input.input,
-  textarea.textarea {
-    font-size: $size-normal;
-  }
-}
-
-input[type='radio'] + label,
-input[type='checkbox'] + label {
-  span {
-    font-size: $size-normal !important;
-  }
 }
 
 input.input,
@@ -107,5 +45,4 @@
       color: $input-disabled-placeholder-color;
     }
   }
->>>>>>> 596b5469
 }