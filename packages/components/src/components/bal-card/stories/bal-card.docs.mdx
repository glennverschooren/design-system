--- conflicted
+++ resolved
@@ -38,23 +38,10 @@
 
 <span id="story--components-card--teaser-cards" style={{ opacity: 0 }}></span>
 
-<<<<<<< HEAD
-## Service Card
-
-<Canvas>
-  <Story id="components-card--service-card" />
-</Canvas>
-
-## With List
-
-<Canvas>
-  <Story id="components-card--list-card" />
-=======
 ### Teaser Cards
 
 <Canvas>
   <Story id="components-card--teaser-cards" />
->>>>>>> 7bb64697
 </Canvas>
 
 <span id="story--components-card--accordion-card" style={{ opacity: 0 }}></span>
@@ -73,19 +60,12 @@
   <Story id="components-card--summary-card" />
 </Canvas>
 
-<<<<<<< HEAD
-## Option
-
-<Canvas>
-  <Story id="components-card--option-card" />
-=======
 <span id="story--components-card--service-card" style={{ opacity: 0 }}></span>
 
 ## Service Card
 
 <Canvas>
   <Story id="components-card--service-card" />
->>>>>>> 7bb64697
 </Canvas>
 
 ## Component Api
