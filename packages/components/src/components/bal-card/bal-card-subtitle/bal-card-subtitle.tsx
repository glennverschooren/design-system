--- conflicted
+++ resolved
@@ -23,13 +23,9 @@
   render() {
     return (
       <Host class="mx-5">
-<<<<<<< HEAD
-        <bal-text space="none" color={this.inverted ? 'white' : 'primary'}>
-=======
         <bal-heading subtitle={!this.bold} level="h5" space="none" color={this.color} inverted={this.inverted}>
->>>>>>> 7bb64697
           <slot></slot>
-        </bal-text>
+        </bal-heading>
       </Host>
     )
   }
