import { Component, Host, h } from '@stencil/core'

@Component({
  tag: 'bal-card-content',
})
export class CardContent {
  render() {
    return (
      <Host class="mx-5">
<<<<<<< HEAD
        <p class="m-0">
          <slot></slot>
        </p>
=======
        <slot></slot>
>>>>>>> 7bb64697
      </Host>
    )
  }
}<|MERGE_RESOLUTION|>--- conflicted
+++ resolved
@@ -7,13 +7,7 @@
   render() {
     return (
       <Host class="mx-5">
-<<<<<<< HEAD
-        <p class="m-0">
-          <slot></slot>
-        </p>
-=======
         <slot></slot>
->>>>>>> 7bb64697
       </Host>
     )
   }
