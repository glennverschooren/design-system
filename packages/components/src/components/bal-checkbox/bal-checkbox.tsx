import { Component, h, Host, Prop, Element, EventEmitter, Event, Method, Watch, Listen, State } from '@stencil/core'
import { isDescendant } from '../../helpers/helpers'

@Component({
  tag: 'bal-checkbox',
  styleUrl: 'bal-checkbox.scss',
  shadow: false,
  scoped: true,
})
export class Checkbox {
  private inputId = `bal-cb-${checkboxIds++}`
  private nativeInput?: HTMLInputElement

  @State() hasFocus = false

  @Element() el!: HTMLElement

  /**
   * The name of the control, which is submitted with the form data.
   */
  @Prop() name: string = this.inputId

  /**
   * Defines the layout of the checkbox button
   */
  @Prop() interface: 'checkbox' | 'switch' = 'checkbox'

  /**
   * The tabindex of the control.
   */
  @Prop() balTabindex: number = 0

  /**
   * The value of the control.
   */
  @Prop() value: string = 'on'

  /**
   * If `true`, the checkbox is selected.
   */
  @Prop({ mutable: true, reflect: true }) checked = false

  /**
   * Update the native input element when the value changes
   */
  @Watch('checked')
  protected valueChanged(newValue: boolean, oldValue: boolean) {
    if (newValue !== oldValue) {
      this.balChange.emit(this.checked)
    }
  }

  /**
   * If `true`, the user cannot interact with the checkbox.
   */
  @Prop() disabled = false

  /**
   * If `true`, the control works on dark background.
   */
  @Prop() inverted = false

  /**
   * Emitted when the checked property has changed.
   */
  @Event() balChange!: EventEmitter<boolean>

  /**
   * Emitted when the toggle has focus.
   */
  @Event() balFocus!: EventEmitter<FocusEvent>

  /**
   * Emitted when the toggle loses focus.
   */
  @Event() balBlur!: EventEmitter<FocusEvent>

  @Listen('click', { capture: true, target: 'document' })
  listenOnClick(ev: UIEvent) {
    if (this.disabled && ev.target && (ev.target === this.el || isDescendant(this.el, ev.target as HTMLElement))) {
      ev.preventDefault()
      ev.stopPropagation()
    }
  }

  /**
   * Sets the focus on the checkbox input element.
   */
  @Method()
  async setFocus() {
    if (this.nativeInput) {
      this.nativeInput.focus()
    }
  }

  /**
   * Returns the native `<input>` element used under the hood.
   */
  @Method()
  getInputElement(): Promise<HTMLInputElement> {
    return Promise.resolve(this.nativeInput!)
  }

  private onInputFocus = (ev: any) => {
    this.hasFocus = true
    this.balFocus.emit(ev)
  }

  private onInputBlur = (ev: any) => {
    this.hasFocus = false
    this.balBlur.emit(ev)
  }

  private onClick = (ev: any) => {
    const element = ev.target as HTMLAnchorElement
    if (element.href) {
      return
    }
    ev.preventDefault()

    this.checked = !this.checked
  }

  render() {
    return (
      <Host
        aria-disabled={this.disabled ? 'true' : null}
        aria-hidden={this.disabled ? 'true' : null}
        aria-checked={`${this.checked}`}
        role="checkbox"
        onClick={this.onClick}
        class={{
          'is-inverted': this.inverted,
          'is-disabled': this.disabled,
          'is-focused': this.hasFocus,
          'bal-checkbox': this.interface === 'checkbox',
          'bal-switch': this.interface === 'switch',
        }}
      >
        <input
          class={{
            'is-disabled': this.disabled,
            'data-test-checkbox-input': true,
          }}
          type="checkbox"
          id={this.inputId}
          checked={this.checked}
          tabindex={this.balTabindex}
          aria-checked={`${this.checked}`}
          disabled={this.disabled}
          onFocus={e => this.onInputFocus(e)}
          onBlur={e => this.onInputBlur(e)}
          ref={inputEl => (this.nativeInput = inputEl)}
        />
        <label
          class={{
            'option-label': true,
            'is-disabled': this.disabled,
            'data-test-checkbox-label': true,
          }}
<<<<<<< HEAD
=======
          aria-checked={this.checked ? 'true' : 'false'}
          aria-disabled={this.disabled ? 'true' : 'false'}
          aria-focused={this.hasFocus ? 'true' : 'false'}
          htmlFor={this.inputId}
          onClick={(ev: MouseEvent) => {
            ev.stopPropagation()
          }}
>>>>>>> 9f29d477
        >
          <bal-text>
            <slot></slot>
          </bal-text>
        </label>
      </Host>
    )
  }
}

let checkboxIds = 0<|MERGE_RESOLUTION|>--- conflicted
+++ resolved
@@ -127,6 +127,7 @@
         aria-disabled={this.disabled ? 'true' : null}
         aria-hidden={this.disabled ? 'true' : null}
         aria-checked={`${this.checked}`}
+        aria-focused={this.hasFocus ? 'true' : null}
         role="checkbox"
         onClick={this.onClick}
         class={{
@@ -158,16 +159,6 @@
             'is-disabled': this.disabled,
             'data-test-checkbox-label': true,
           }}
-<<<<<<< HEAD
-=======
-          aria-checked={this.checked ? 'true' : 'false'}
-          aria-disabled={this.disabled ? 'true' : 'false'}
-          aria-focused={this.hasFocus ? 'true' : 'false'}
-          htmlFor={this.inputId}
-          onClick={(ev: MouseEvent) => {
-            ev.stopPropagation()
-          }}
->>>>>>> 9f29d477
         >
           <bal-text>
             <slot></slot>
