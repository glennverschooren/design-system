--- conflicted
+++ resolved
@@ -70,17 +70,10 @@
   &::before {
     content: '';
     display: inline-block;
-<<<<<<< HEAD
-    margin-left: -16px;
-    margin-right: 9px;
-    width: 7px;
-    height: 13px;
-=======
     margin-left: -14px;
     margin-right: 8px;
     width: 6px;
     height: 12px;
->>>>>>> 7bb64697
     border-bottom: 2px solid $blue;
     border-right: 2px solid $blue;
     border-top: 0;
@@ -93,7 +86,6 @@
   }
 }
 
-<<<<<<< HEAD
 .is-list.is-inverted {
   li,
   li::marker {
@@ -103,13 +95,14 @@
   &.has-bullet-check li::before {
     border-bottom-color: $white;
     border-right-color: $white;
-=======
+  }
+}
+
 .is-list li {
   font-family: $family-primary;
   margin-bottom: 8px;
 
   &:last-child {
     margin-bottom: 0;
->>>>>>> 7bb64697
   }
 }