@import 'bal-heading.vars.scss';
@import 'node_modules/bulma/sass/elements/title.sass';

bal-heading {
  @include margin(0);
  @include padding(0);

  display: block;
  position: static;
  word-break: break-word;
}

// Title and Subtitle
// ------------------------------------------------
//
// Simple headings to add depth to your page
// https://bulma.io/documentation/elements/title/

h1,
h2,
h3,
h4,
h5,
h6 {
  @include padding(0);
  font-family: BaloiseCreateHeadline, BaloiseCreateText, Arial, sans-serif;
  font-weight: 700;
  color: $blue;
  -webkit-font-smoothing: antialiased;
  -moz-osx-font-smoothing: grayscale;
}

h1 {
  margin-block-start: 0;
  margin-block-end: 0;
}

h2 {
  margin-block-start: 0;
  margin-block-end: 0;
}

h3 {
  margin-block-start: 0;
  margin-block-end: 0;
}

h4 {
  margin-block-start: 0;
  margin-block-end: 0;
}

h5 {
  margin-block-start: 0;
  margin-block-end: 0;
}

h6 {
  margin-block-start: 0;
  margin-block-end: 0;
}

h6 {
  margin-block-start: 1.33em;
  margin-block-end: 1.33em;
}

p,
a {
  font-family: $family-primary;
  line-height: 24px;
  margin: 0;
  word-break: break-word;
}

bal-text a,
bal-text p {
  &::before {
    content: none !important;
  }
}

.is-size-display {
  font-size: 80px;
  line-height: 96px;
}

.is-size-1 {
  line-height: $line-height-1;
}

.is-size-2 {
  line-height: $line-height-2;
}

.is-size-3 {
  line-height: $line-height-3;
}

.is-size-4 {
  line-height: $line-height-4;
}

.is-size-5 {
  line-height: $line-height-5;
}

.is-size-6 {
  line-height: $line-height-6;
}

h1.subtitle,
h2.subtitle,
h3.subtitle,
h4.subtitle,
<<<<<<< HEAD
h5.subtitle {
  font-weight: $weight-light;
=======
h5.subtitle,
h6.subtitle {
  font-weight: $weight-normal;
>>>>>>> d9900650
}

span.is-small,
p.is-small,
a.is-small {
  font-size: $size-small;
  line-height: 16px;
}

.is-bold,
span.is-bold,
p.is-bold,
a.is-bold {
  font-weight: $weight-bold;
}

.title.is-size-3,
.title.is-size-4,
.title.is-size-5,
.title.is-size-6 {
  font-weight: $weight-bold;
  letter-spacing: -1%;
}

a.is-link {
  text-decoration: underline;
}

a.is-link.is-inverted {
  color: $white;
}

a.is-link:focus,
a.is-link:active,
a.is-link:hover,
a.is-link:visited {
  text-decoration: underline;
}

@include mobile() {
  .is-size-display {
    font-size: $size-2;
    line-height: $line-height-2;
  }

  .is-size-1 {
    font-size: $size-3;
    line-height: $line-height-3;
  }

  .is-size-2 {
    font-size: $size-4;
    line-height: $line-height-4;
  }

  .is-size-3 {
    font-size: 28px;
    line-height: 32px;
  }

  .is-size-4 {
    font-size: $size-5;
    line-height: $line-height-5;
  }

  .is-size-5 {
    font-size: 20px;
    line-height: 24px;
  }

  .is-size-6 {
    font-size: 16px;
    line-height: 24px;
  }
}<|MERGE_RESOLUTION|>--- conflicted
+++ resolved
@@ -113,14 +113,9 @@
 h2.subtitle,
 h3.subtitle,
 h4.subtitle,
-<<<<<<< HEAD
-h5.subtitle {
-  font-weight: $weight-light;
-=======
 h5.subtitle,
 h6.subtitle {
-  font-weight: $weight-normal;
->>>>>>> d9900650
+  font-weight: $weight-light;
 }
 
 span.is-small,
