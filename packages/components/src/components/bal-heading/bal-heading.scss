@import 'bal-heading.vars.scss';
@import 'node_modules/bulma/sass/elements/title.sass';

bal-heading {
  @include margin(0);
  @include padding(0);
  @include font-smoothing();

  display: block;
  position: static;
  word-break: break-word;
}

// Title and Subtitle
// ------------------------------------------------
//
// Simple headings to add depth to your page
// https://bulma.io/documentation/elements/title/

h1,
h2,
h3,
h4,
h5,
h6 {
  @include padding(0);
  font-family: $family-primary;
<<<<<<< HEAD
  font-weight: 700;
=======
  font-weight: $weight-bold;
>>>>>>> ec8be89a
  color: $blue;
  -webkit-font-smoothing: antialiased;
  -moz-osx-font-smoothing: grayscale;
}

h1 {
  margin-block-start: 0;
  margin-block-end: 0;
}

h2 {
  margin-block-start: 0;
  margin-block-end: 0;
}

h3 {
  margin-block-start: 0;
  margin-block-end: 0;
}

h4 {
  margin-block-start: 0;
  margin-block-end: 0;
}

h5 {
  margin-block-start: 0;
  margin-block-end: 0;
}

h6 {
  margin-block-start: 0;
  margin-block-end: 0;
}

h6 {
  margin-block-start: 1.33em;
  margin-block-end: 1.33em;
}

p,
a {
  font-family: $family-primary;
  line-height: 1.5rem;
  margin: 0;
  word-break: break-word;
}

bal-text a,
bal-text p {
  &::before {
    content: none !important;
  }
}

.is-size-display-1,
.is-size-display {
  font-size: $size-display-1;
  line-height: $line-height-display-1;
}

.is-size-display-2 {
  font-size: $size-display-2;
  line-height: $line-height-display-2;
}

.is-size-1 {
<<<<<<< HEAD
  line-height: $line-height-1;
}

.is-size-2 {
  line-height: $line-height-2;
}

.is-size-3 {
  line-height: $line-height-3;
}

.is-size-4 {
  line-height: $line-height-4;
}

.is-size-5 {
  line-height: $line-height-5;
}

.is-size-6 {
  line-height: $line-height-6;
=======
  line-height: $line-height-1 !important;
}

.is-size-2 {
  line-height: $line-height-2 !important;
}

.is-size-3 {
  line-height: $line-height-3 !important;
}

.is-size-4 {
  line-height: $line-height-4 !important;
}

.is-size-5 {
  line-height: $line-height-5 !important;
}

.is-size-6 {
  line-height: $line-height-6 !important;
}

.is-size-7 {
  line-height: $line-height-7 !important;
>>>>>>> ec8be89a
}

h1.subtitle,
h2.subtitle,
h3.subtitle,
h4.subtitle,
h5.subtitle,
h6.subtitle {
  font-weight: $weight-light;
}

span.is-small,
p.is-small,
a.is-small {
  font-size: $size-small;
  line-height: 1rem;
}

.is-bold,
span.is-bold,
p.is-bold,
a.is-bold {
  font-weight: $weight-bold;
}

.title.is-size-3,
.title.is-size-4,
.title.is-size-5,
.title.is-size-6 {
  font-weight: $weight-bold;
  letter-spacing: -1%;
}

a.is-link {
  text-decoration: underline;
}

a.is-link.is-inverted {
  color: $white;
}

a.is-link:focus,
a.is-link:active,
a.is-link:hover,
a.is-link:visited {
  text-decoration: underline;
}

@include mobile() {
<<<<<<< HEAD
  .is-size-display {
    font-size: $size-2;
    line-height: $line-height-2;
  }

  .is-size-1 {
    font-size: $size-3;
    line-height: $line-height-3;
  }

  .is-size-2 {
    font-size: $size-4;
    line-height: $line-height-4;
  }

  .is-size-3 {
    font-size: 28px;
    line-height: 32px;
  }

  .is-size-4 {
    font-size: $size-5;
    line-height: $line-height-5;
  }

  .is-size-5 {
    font-size: 20px;
    line-height: 24px;
  }

  .is-size-6 {
    font-size: 16px;
    line-height: 24px;
=======
  .is-size-1 {
    font-size: $size-3 !important;
    line-height: $line-height-3 !important;
  }

  .is-size-2 {
    font-size: 1.75rem !important;
    line-height: 2rem !important;
  }

  .is-size-3 {
    font-size: $size-4 !important;
    line-height: $line-height-4 !important;
  }

  .is-size-4 {
    font-size: 1.25rem !important;
    line-height: 1.5rem !important;
>>>>>>> ec8be89a
  }
}<|MERGE_RESOLUTION|>--- conflicted
+++ resolved
@@ -25,11 +25,7 @@
 h6 {
   @include padding(0);
   font-family: $family-primary;
-<<<<<<< HEAD
-  font-weight: 700;
-=======
   font-weight: $weight-bold;
->>>>>>> ec8be89a
   color: $blue;
   -webkit-font-smoothing: antialiased;
   -moz-osx-font-smoothing: grayscale;
@@ -97,7 +93,6 @@
 }
 
 .is-size-1 {
-<<<<<<< HEAD
   line-height: $line-height-1;
 }
 
@@ -119,33 +114,6 @@
 
 .is-size-6 {
   line-height: $line-height-6;
-=======
-  line-height: $line-height-1 !important;
-}
-
-.is-size-2 {
-  line-height: $line-height-2 !important;
-}
-
-.is-size-3 {
-  line-height: $line-height-3 !important;
-}
-
-.is-size-4 {
-  line-height: $line-height-4 !important;
-}
-
-.is-size-5 {
-  line-height: $line-height-5 !important;
-}
-
-.is-size-6 {
-  line-height: $line-height-6 !important;
-}
-
-.is-size-7 {
-  line-height: $line-height-7 !important;
->>>>>>> ec8be89a
 }
 
 h1.subtitle,
@@ -195,7 +163,6 @@
 }
 
 @include mobile() {
-<<<<<<< HEAD
   .is-size-display {
     font-size: $size-2;
     line-height: $line-height-2;
@@ -229,25 +196,5 @@
   .is-size-6 {
     font-size: 16px;
     line-height: 24px;
-=======
-  .is-size-1 {
-    font-size: $size-3 !important;
-    line-height: $line-height-3 !important;
-  }
-
-  .is-size-2 {
-    font-size: 1.75rem !important;
-    line-height: 2rem !important;
-  }
-
-  .is-size-3 {
-    font-size: $size-4 !important;
-    line-height: $line-height-4 !important;
-  }
-
-  .is-size-4 {
-    font-size: 1.25rem !important;
-    line-height: 1.5rem !important;
->>>>>>> ec8be89a
   }
 }