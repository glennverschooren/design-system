import { Component, h, Host, Prop } from '@stencil/core'
import { ColorTypes } from '../../types/color.types'
import { HeadingLevels } from './bal-heading.type'

@Component({
  tag: 'bal-heading',
})
export class Heading {
  /**
   * The actual heading level used in the HTML markup.
   */
  @Prop() level: HeadingLevels = 'h1'

  /**
   * Make the visual style mimic a specific heading level.
   * This option allows you to make e.g. h1 visually look like h3,
   * but still keep it h1 in the markup.
   */
  @Prop() visualLevel: HeadingLevels | undefined = undefined

  /**
   * If `true` the heading gets displayed slimmer.
   */
  @Prop() subtitle = false

  /**
   * Defines at which position the heading has spacing.
   */
  @Prop() space: 'none' | 'bottom' | 'top' | 'all' = 'bottom'

  /**
   * The theme type of the toast. Given by bulma our css framework.
   */
  @Prop() color: ColorTypes | '' = ''

  /**
   * If `true` the button is inverted
   */
  @Prop() inverted = false

  get fontSize(): string {
    if (this.level === 'display') {
      return `is-size-display`
    }

    if (this.visualLevel) {
      const size = `${this.visualLevel}`
      return `is-size-${size.replace('h', '')}`
    }

    const size = `${this.level}`
    return `is-size-${size.replace('h', '')}`
  }

  get fontColor(): string {
    if (this.inverted) {
      return `has-text-white`
    }

    if (this.color !== '') {
      return `has-text-${this.color}`
    }

    return ''
  }

  margins(spacingLevel: number) {
    const spacing = []

    if (this.space === 'top' || this.space === 'all') {
      spacing.push(`mt-${spacingLevel}`)
    }

    if (this.space === 'bottom' || this.space === 'all') {
      spacing.push(`mb-${spacingLevel}`)
    }

    return spacing.join(' ')
  }

  get spacing(): string {
    switch (this.level) {
      case 'display':
        return this.margins(4)
      case 'h1':
        return this.margins(3)
      case 'h2':
      case 'h3':
      case 'h4':
      case 'h5':
        return this.margins(2)
      case 'h6':
        return this.margins(1)
      default:
        return ''
    }
  }

  render() {
    const Heading = this.level === 'display' ? 'h1' : this.level

    return (
      <Host class={{ [this.spacing]: true }}>
        <Heading
          class={{
<<<<<<< HEAD
            title: this.subtitle === false,
            subtitle: this.subtitle === true,
=======
            'data-test-heading': true,
            'title': this.subtitle === false,
            'subtitle': this.subtitle === true,
            [this.spacing]: true,
>>>>>>> 08fa22db
            [this.fontSize]: true,
            [this.fontColor]: true,
          }}
        >
          <slot />
        </Heading>
      </Host>
    )
  }
}<|MERGE_RESOLUTION|>--- conflicted
+++ resolved
@@ -103,15 +103,9 @@
       <Host class={{ [this.spacing]: true }}>
         <Heading
           class={{
-<<<<<<< HEAD
-            title: this.subtitle === false,
-            subtitle: this.subtitle === true,
-=======
             'data-test-heading': true,
             'title': this.subtitle === false,
             'subtitle': this.subtitle === true,
-            [this.spacing]: true,
->>>>>>> 08fa22db
             [this.fontSize]: true,
             [this.fontColor]: true,
           }}
