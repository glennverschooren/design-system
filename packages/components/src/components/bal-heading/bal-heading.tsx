import { Component, h, Host, Prop } from '@stencil/core'
import { ColorTypes } from '../../types/color.types'
import { HeadingLevels } from './bal-heading.type'

@Component({
  tag: 'bal-heading',
})
export class Heading {
  /**
   * The actual heading level used in the HTML markup.
   */
  @Prop() level: HeadingLevels = 'h1'

  /**
   * Make the visual style mimic a specific heading level.
   * This option allows you to make e.g. h1 visually look like h3,
   * but still keep it h1 in the markup.
   */
  @Prop() visualLevel: HeadingLevels | undefined = undefined

  /**
   * If `true` the heading gets displayed slimmer.
   */
  @Prop() subtitle = false

  /**
   * Defines at which position the heading has spacing.
   */
  @Prop() space: 'none' | 'bottom' | 'top' | 'all' = 'bottom'

  /**
   * The theme type of the toast. Given by bulma our css framework.
   */
  @Prop() color: ColorTypes | '' = ''

  /**
   * If `true` the button is inverted
   */
  @Prop() inverted = false

  get fontSize(): string {
<<<<<<< HEAD
    if (this.level === 'display') {
      return `is-size-display`
    }
=======
    if (this.visualLevel) {
      const size = `${this.visualLevel}`
      return `is-size-${size.replace('h', '')}`
    }

>>>>>>> 32d4ac79
    const size = `${this.level}`
    return `is-size-${size.replace('h', '')}`
  }

  get fontColor(): string {
    if (this.inverted) {
      return `has-text-white`
    }

    if (this.color !== '') {
      return `has-text-${this.color}`
    }

    return ''
  }

  margins(spacingLevel: number) {
    const spacing = []

    if (this.space === 'top' || this.space === 'all') {
      spacing.push(`mt-${spacingLevel}`)
    }

    if (this.space === 'bottom' || this.space === 'all') {
      spacing.push(`mb-${spacingLevel}`)
    }

    return spacing.join(' ')
  }

  get spacing(): string {
    switch (this.level) {
      case 'display':
        return this.margins(4)
      case 'h1':
        return this.margins(3)
      case 'h2':
      case 'h3':
      case 'h4':
      case 'h5':
        return this.margins(2)
      case 'h6':
        return this.margins(1)
      default:
        return ''
    }
  }

  render() {
    const Heading = this.level === 'display' ? 'h1' : this.level

    return (
      <Host class={{ [this.spacing]: true }}>
        <Heading
          class={{
            title: this.subtitle === false,
            subtitle: this.subtitle === true,
            [this.fontSize]: true,
            [this.fontColor]: true,
          }}
        >
          <slot />
        </Heading>
      </Host>
    )
  }
}<|MERGE_RESOLUTION|>--- conflicted
+++ resolved
@@ -39,17 +39,15 @@
   @Prop() inverted = false
 
   get fontSize(): string {
-<<<<<<< HEAD
     if (this.level === 'display') {
       return `is-size-display`
     }
-=======
+
     if (this.visualLevel) {
       const size = `${this.visualLevel}`
       return `is-size-${size.replace('h', '')}`
     }
 
->>>>>>> 32d4ac79
     const size = `${this.level}`
     return `is-size-${size.replace('h', '')}`
   }
