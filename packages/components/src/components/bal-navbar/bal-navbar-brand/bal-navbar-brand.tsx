--- conflicted
+++ resolved
@@ -1,9 +1,5 @@
-<<<<<<< HEAD
-import { Component, Element, h, Host, Prop, State, Event, EventEmitter } from '@stencil/core'
+import { Component, Element, h, Host, Prop, State, Event, EventEmitter, Watch } from '@stencil/core'
 import { BodyScrollBlocker } from '../../../utils/toggle-scrolling-body'
-=======
-import { Component, Element, h, Host, Prop, State, Event, EventEmitter, Watch } from '@stencil/core'
->>>>>>> 7e170c20
 import { Props } from '../../../types'
 import { BEM } from '../../../utils/bem'
 
