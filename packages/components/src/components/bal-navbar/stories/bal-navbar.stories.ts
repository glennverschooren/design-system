--- conflicted
+++ resolved
@@ -23,17 +23,8 @@
 
 const component = BalComponentStory({
   component: BalNavbar,
-<<<<<<< HEAD
   status: 'beta',
   subcomponents: { BalNavbarBrand, BalNavbarMenu, BalNavbarMenuEnd, BalNavbarMenuStart },
-=======
-  subcomponents: {
-    BalNavbarBrand,
-    BalNavbarMenu,
-    BalNavbarMenuEnd,
-    BalNavbarMenuStart,
-  },
->>>>>>> a97f65be
   docs,
   args: {
     expanded: false,
