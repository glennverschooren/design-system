import { Component, Element, h, Host, Prop } from '@stencil/core'

@Component({
  tag: 'bal-navbar',
})
export class Navbar {
  @Element() el!: HTMLElement

  /**
<<<<<<< HEAD
   * It `true` the burger button is hidden
=======
   * @deprecated
   * It `true` the navbar has a white background. Always use the blue header.
   */
  @Prop() light = false

  /**
   * @deprecated
   * It `true` the burger button is hidden. Use simple on the navbar-brand component.
>>>>>>> ec8be89a
   */
  @Prop() noBurger = false

  /**
   * It `true` the component uses the whole width
   */
  @Prop() expanded = false

  render() {
    return (
      <Host
        class={{ 'no-burger': this.noBurger }}
        style={{
          position: 'relative',
        }}
      >
        <nav
          class={{
            'navbar': true,
            'is-spaced': !this.expanded,
            'is-primary': true,
          }}
          role="navigation"
          aria-label="main navigation"
        >
          <slot></slot>
        </nav>
      </Host>
    )
  }
}<|MERGE_RESOLUTION|>--- conflicted
+++ resolved
@@ -7,9 +7,6 @@
   @Element() el!: HTMLElement
 
   /**
-<<<<<<< HEAD
-   * It `true` the burger button is hidden
-=======
    * @deprecated
    * It `true` the navbar has a white background. Always use the blue header.
    */
@@ -18,7 +15,6 @@
   /**
    * @deprecated
    * It `true` the burger button is hidden. Use simple on the navbar-brand component.
->>>>>>> ec8be89a
    */
   @Prop() noBurger = false
 
