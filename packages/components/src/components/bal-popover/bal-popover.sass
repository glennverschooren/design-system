@import '@baloise/design-system-css/src/css/mixins'

:root
  --bal-popover-backdrop-height: 100vh
  --bal-popover-content-height-top-nav: 100vh

+block(popover)
  display: block
  +mobile
    .bal-popover__content
      min-width: 100vw !important
    .bal-select__popover
      min-width: 100% !important
  +modifier(active)
    .bal-popover__content
      display: block
  +modifier(backdrop)
    [bal-popover-trigger]
      z-index: 20
      position: relative
  +modifier(hint)
    .bal-popover__content
      +mobile
        min-height: 100vh
        .bal-popover__content__inner
          min-height: 100vh
      +tablet
        max-width: 20rem
      +desktop
        max-width: 30rem

  +element(backdrop)
    @extend %overlay
    z-index: 10
    position: fixed
    background-color: rgba($bal-color-primary-6, .8)
    height: var(--bal-popover-backdrop-height)
    width: 100vw

  +element(content)
    display: none
    z-index: 25
    box-shadow: var(--bal-shadow-normal)
    background: var(--bal-color-white)
    min-width: 16.25rem
    &[data-show]
      display: block
    +modifier(expanded)
      min-width: 100%
    +modifier(no-shadow)
      box-shadow: var(--bal-shadow-none)
    +modifier(radius-normal)
      border-radius: var(--bal-radius-normal)
    +modifier(radius-large)
      border-radius: var(--bal-radius-large)
    +modifier(radius-none)
      border-radius: var(--bal-radius-none)
    +modifier(radius-normal-bottom-none)
      border-radius: var(--bal-radius-normal)
      border-bottom-right-radius: var(--bal-radius-none)
      border-bottom-left-radius: var(--bal-radius-none)
    +modifier(radius-normal-top-none)
      border-radius: var(--bal-radius-normal)
      border-top-left-radius: var(--bal-radius-none)
      border-top-right-radius: var(--bal-radius-none)
    +modifier(radius-large-bottom-none)
      border-radius: var(--bal-radius-large)
      border-bottom-right-radius: var(--bal-radius-none)
      border-bottom-left-radius: var(--bal-radius-none)
    +modifier(radius-large-top-none)
      border-radius: var(--bal-radius-large)
      border-top-left-radius: var(--bal-radius-none)
      border-top-right-radius: var(--bal-radius-none)
    +modifier(on-top)
      border-top: 1px solid var(--bal-color-grey-2)
      height: var(--bal-popover-content-height-top-nav)
      overflow-y: auto
    +modifier(color-grey)
      background: var(--bal-color-grey-2)
    +element(inner)
      max-height: calc(100vh - 4.5rem)
      overflow: auto
      padding: 1rem
      +tablet
        padding: 1.5rem
      +desktop
        max-height: calc(100vh - 8rem)
    +modifier(spaceless)
      .bal-popover__content__inner
        padding: 0
    [data-popper-arrow]
      display: none
    +element(arrow)
      visibility: hidden
      [data-popper-arrow]
        display: block
      &,
      &:before
        position: absolute
        width: 8px
        height: 8px
        background: inherit
      &:before
        visibility: visible
        content: ''
        transform: rotate(45deg)

    &[data-popper-placement^='top'] > .bal-popover__content__arrow
      bottom: -4px

    &[data-popper-placement^='bottom'] > .bal-popover__content__arrow
      top: -4px

    &[data-popper-placement^='left'] > .bal-popover__content__arrow
      right: -4px

    &[data-popper-placement^='right'] > .bal-popover__content__arrow
      left: -4px

+block(popover)
  +modifier(arrow)
    .bal-popover__content__arrow
      display: block
  +modifier(tooltip)
    .bal-popover__content
      min-width: unset
<<<<<<< HEAD
      background: var(--bal-color-primary-6)
      color: var(--bal-color-text-white)
      font-family: var(--bal-font-family-text)
      font-size: var(--bal-size-small)
=======
      background: var(--bal-color-blue-6)
>>>>>>> b9744cec
      .bal-popover__content__inner
        padding: var(--bal-space-x-small)
        &,
        p
          color: var(--bal-color-white)
          font-family: var(--bal-font-family-text)
          font-size: var(--bal-size-small)<|MERGE_RESOLUTION|>--- conflicted
+++ resolved
@@ -124,14 +124,7 @@
   +modifier(tooltip)
     .bal-popover__content
       min-width: unset
-<<<<<<< HEAD
       background: var(--bal-color-primary-6)
-      color: var(--bal-color-text-white)
-      font-family: var(--bal-font-family-text)
-      font-size: var(--bal-size-small)
-=======
-      background: var(--bal-color-blue-6)
->>>>>>> b9744cec
       .bal-popover__content__inner
         padding: var(--bal-space-x-small)
         &,
