import {
  Component,
  Host,
  h,
  Element,
  State,
  Prop,
  Event,
  EventEmitter,
  Method,
  Watch,
  ComponentInterface,
  Listen,
} from '@stencil/core'
import {
  addDays,
  subDays,
  isBefore,
  isAfter,
  getDate,
  getYear,
  getMonth,
  addYears,
  subYears,
  startOfWeek,
  isSameDay,
  isWithinInterval,
  isSameWeek,
  isSameMonth,
} from 'date-fns'
import { debounceEvent, findItemLabel } from '../../../helpers/helpers'
import { BalCalendarCell, BalDateCallback, BalPointerDate } from './bal-datepicker.type'
import { isEnterKey, parse, format, isValidIsoString, now, formatDateString } from '@baloise/web-app-utils'
import isNil from 'lodash.isnil'
import { ACTION_KEYS, isCtrlOrCommandKey, NUMBER_KEYS } from '../../../constants/keys.constant'
import { i18nDate } from './bal-datepicker.i18n'
import { BalLanguage, BalConfigState } from '../../../config/config.types'
import {
  detachComponentToConfig,
  defaultConfig,
  BalConfigObserver,
  attachComponentToConfig,
  useBalConfig,
  defaultLocale,
} from '../../../config'

@Component({
  tag: 'bal-datepicker',
})
export class Datepicker implements ComponentInterface, BalConfigObserver {
  private inputElement!: HTMLInputElement
  private popoverElement!: HTMLBalPopoverElement
  private inputId = `bal-dp-${datepickerIds++}`

  @Element() el!: HTMLElement

  @State() language: BalLanguage = defaultConfig.language
  @State() isPopoverOpen = false
  @State() selectedDate?: string | null = ''
  @State() pointerDate: BalPointerDate = {
    year: getYear(now()),
    month: getMonth(now()),
    day: getDate(now()),
  }

  /**
   * The name of the control, which is submitted with the form data.
   */
  @Prop() name: string = this.inputId

  /**
   * If `true` the component gets a invalid style.
   */
  @Prop() invalid = false

  /**
   * @deprecated Define the locale of month and day names.
   */
  @Prop() locale: 'en' | 'de' | 'fr' | 'it' | '' = ''

  @Watch('locale')
  watchLocaleHandler() {
    if (this.locale !== '') {
      this.language = this.locale
    }
  }

  /**
   * The tabindex of the control.
   */
  @Prop() balTabindex = 0

  /**
   * Set this to `true` when the component is placed on a dark background.
   */
  @Prop() inverted = false

  /**
   * If `true` the attribute required is added to the native input.
   */
  @Prop() required = false

  /**
   * If `true` the use can only select a date.
   */
  @Prop() readonly = false

  /**
   * If `true` the component is disabled.
   */
  @Prop() disabled = false

  /**
   * The text to display when the select is empty.
   */
  @Prop() placeholder: string | undefined

  /**
   * The minimum datetime allowed. Value must be a date string
   * following the
   * [ISO 8601 datetime format standard](https://www.w3.org/TR/NOTE-datetime),
   * such as `1996-12-19`. The format does not have to be specific to an exact
   * datetime. For example, the minimum could just be the year, such as `1994`.
   * Defaults to the beginning of the year, 100 years ago from today.
   */
  @Prop({ mutable: true }) min?: string

  /**
   * The maximum datetime allowed. Value must be a date string
   * following the
   * [ISO 8601 datetime format standard](https://www.w3.org/TR/NOTE-datetime),
   * `1996-12-19`. The format does not have to be specific to an exact
   * datetime. For example, the maximum could just be the year, such as `1994`.
   * Defaults to the end of this year.
   */
  @Prop({ mutable: true }) max?: string

  /**
   * Closes the datepicker popover after selection
   */
  @Prop() closeOnSelect = true

  /**
   * If `true` the datepicker only open on click of the icon
   */
  @Prop() triggerIcon = false

  /**
   * Earliest year available for selection
   */
  @Prop({ attribute: 'min-year' }) minYearProp: number | undefined = undefined

  /**
   * Latest year available for selection
   */
  @Prop({ attribute: 'max-year' }) maxYearProp: number | undefined = undefined

  /**
   * Set the amount of time, in milliseconds, to wait to trigger the `ionChange` event after each keystroke. This also impacts form bindings such as `ngModel` or `v-model`.
   */
  @Prop() debounce = 0

  @Watch('debounce')
  protected debounceChanged() {
    this.balChange = debounceEvent(this.balChange, this.debounce)
  }

  /**
   * The date to defines where the datepicker popup starts. The prop accepts ISO 8601 date strings (YYYY-MM-DD).
   */
  @Prop() defaultDate?: string | null

  /**
   * The value of the form field, which accepts ISO 8601 date strings (YYYY-MM-DD).
   */
  @Prop({ mutable: true }) value?: string | null

  /**
   * Update the native input element when the value changes
   */
  @Watch('value')
  protected valueChanged() {
    this.selectedDate = this.value
    this.updatePointerDates()
    this.balChange.emit(this.value)
  }

  /**
   * Callback to determine which date in the datepicker should be selectable.
   */
  @Prop({ attribute: 'allowed-dates' }) allowedDates: BalDateCallback | undefined = undefined

  /**
   * Emitted when a option got selected.
   */
  @Event() balChange!: EventEmitter<string | undefined | null>

  /**
   * Emitted when a keyboard input occurred.
   */
  @Event() balInput!: EventEmitter<string>

  /**
   * Emitted when the input loses focus.
   */
  @Event() balBlur!: EventEmitter<FocusEvent>

  /**
   * Emitted when the input has focus.
   */
  @Event() balFocus!: EventEmitter<FocusEvent>

  @Listen('click', { capture: true, target: 'document' })
  listenOnClick(ev: UIEvent) {
    if (this.disabled && ev.target && ev.target === this.el) {
      ev.preventDefault()
      ev.stopPropagation()
    }
  }

  componentWillLoad() {
    this.selectedDate = this.value
    this.updatePointerDates()
    this.updateValue(this.value)
  }

  connectedCallback() {
    this.debounceChanged()
    attachComponentToConfig(this)
  }

  configChanged(config: BalConfigState): void {
    this.language = config.language
  }

  disconnectedCallback() {
    detachComponentToConfig(this)
  }

  /**
   * Opens the popover
   */
  @Method()
  async open(): Promise<void> {
    if (this.disabled) {
      return
    }
    if (this.popoverElement) {
      this.popoverElement.present()
    }
  }

  /**
   * Closes the popover
   */
  @Method()
  async close(): Promise<void> {
    if (this.disabled) {
      return undefined
    }
    if (this.popoverElement) {
      this.popoverElement.dismiss()
    }
  }

  /**
   * Selects an option
   */
  @Method()
  async select(dateString: string) {
    this.inputElement.value = format(this.getLocale(), parse(dateString))
    this.updateValue(dateString)
    this.updatePointerDates()

    if (this.closeOnSelect) {
      await this.popoverElement?.toggle()
    }
  }

  /**
   * Sets the focus on the input element
   */
  @Method()
  async setFocus() {
    if (this.inputElement) {
      this.inputElement.focus()
    }
  }

  /**
   * Returns the native `<input>` element used under the hood.
   */
  @Method()
  getInputElement(): Promise<HTMLInputElement> {
    return Promise.resolve(this.inputElement)
  }

  private updatePointerDates() {
    let date = now()
    if (this.selectedDate) {
      date = parse(this.selectedDate) as Date
    } else {
      if (this.defaultDate) {
        date = parse(this.defaultDate) as Date
      }
    }

    this.pointerDate = {
      year: getYear(date),
      month: getMonth(date),
      day: getDate(date),
    }
  }

  private updateValue(dateString: string | undefined | null) {
    if (!isValidIsoString(dateString)) {
      this.selectedDate = undefined
      this.value = undefined
      if (this.inputElement) {
        this.inputElement.value = ''
      }
      return
    }

    this.value = dateString
  }

  get minYear() {
    if (this.min) {
      return parseInt(this.min.substring(0, 4), 10)
    }
    return this.minYearProp ? this.minYearProp : getYear(subYears(now(), 100))
  }

  get maxYear() {
    if (this.max) {
      return parseInt(this.max.substring(0, 4), 10)
    }
    return this.maxYearProp ? this.maxYearProp : getYear(addYears(now(), 100))
  }

  get years(): number[] {
    let years = Array.from({ length: this.maxYear - this.minYear + 1 }, (_, index: number) => this.minYear + index)

    if (this.min && this.pointerDate.month === getMonth(parse(this.min) as Date)) {
      const minYear = getYear(parse(this.min) as Date)
      years = years.filter(y => y >= minYear)
    }

    if (this.max && this.pointerDate.month === getMonth(parse(this.max) as Date)) {
      const maxYear = getYear(parse(this.max) as Date)
      years = years.filter(y => y <= maxYear)
    }

    return years
  }

  get months(): { name: string; index: number }[] {
    const monthNames = i18nDate[this.language].monthsShort
    let months = monthNames.map((name, index) => ({ name, index }))

    if (this.min && this.pointerDate.year === getYear(parse(this.min) as Date)) {
      const minMonth = parseInt(this.min.substring(5, 7), 10) - 1
      months = months.filter(month => month.index >= minMonth)
    }

    if (this.max && this.pointerDate.year === getYear(parse(this.max) as Date)) {
      const maxMonth = parseInt(this.max.substring(5, 7), 10) - 1
      months = months.filter(month => month.index <= maxMonth)
    }

    return months
  }

  get weekDays(): string[] {
    const translations = [...i18nDate[this.language].weekdaysMin]
    translations.push(translations.shift() || '')
    return translations
  }

  get firstDateOfBox(): Date {
    const date = new Date(this.pointerDate.year, this.pointerDate.month, 1)
    return startOfWeek(date)
  }

  getLocale(): string {
    const config = useBalConfig()
    return (config && config.locale) || defaultLocale
  }

  get calendarGrid(): BalCalendarCell[][] {
    const weekDatePointer = this.firstDateOfBox
    const dayDatePointer = this.firstDateOfBox
    let calendar: any[] = [] // eslint-disable-line
    do {
      let row: any[] = [] // eslint-disable-line
      do {
        row = [
          ...row,
          {
            date: new Date(dayDatePointer),
            display: format(this.getLocale(), dayDatePointer),
            dateString: formatDateString(dayDatePointer),
            label: getDate(dayDatePointer).toString(),
            isToday: isSameDay(dayDatePointer, now()),
            isSelected:
              parse(this.selectedDate as string) &&
              isSameDay(dayDatePointer, parse(this.selectedDate as string) as Date),
            isDisabled: !this.getAllowedDates(dayDatePointer) || !this.isDateInRange(dayDatePointer),
            isOutdated: this.pointerDate.month !== dayDatePointer.getMonth() || !this.isDateInRange(dayDatePointer),
          } as BalCalendarCell,
        ]
        dayDatePointer.setDate(dayDatePointer.getDate() + 1)
      } while (isSameWeek(dayDatePointer, weekDatePointer))
      calendar = [...calendar, row]
      weekDatePointer.setDate(weekDatePointer.getDate() + 7)
    } while (isSameMonth(new Date(this.pointerDate.year, this.pointerDate.month, this.pointerDate.day), dayDatePointer))
    return calendar
  }

  private getAllowedDates(dayDatePointer: Date): boolean {
    if (isNil(this.allowedDates)) {
      return true
    }

    return (this.allowedDates as BalDateCallback)(formatDateString(dayDatePointer))
  }

  private onIconClick = (event: MouseEvent) => {
    if (!this.disabled) {
      this.popoverElement.toggle()
    }
    event.stopPropagation()
  }

  private onInputClick = (event: MouseEvent) => {
    if (!this.triggerIcon && !this.disabled) {
      this.popoverElement.toggle()
    }
    event.stopPropagation()
  }

  private onPopoverChange = (event: CustomEvent<boolean>) => {
    this.isPopoverOpen = event.detail
    event.stopPropagation()
  }

  private onInput = (event: Event) => {
    const inputValue = (event.target as HTMLInputElement).value
    this.balInput.emit(inputValue)
    event.stopPropagation()

    if (inputValue && inputValue.length >= 6) {
      const date = parse(inputValue)
      const dateString = formatDateString(date as Date)
      if (isValidIsoString(dateString)) {
        this.selectedDate = dateString
        this.updatePointerDates()
      }
    }
  }

  private onInputChange = (event: Event) => {
    const inputValue = (event.target as HTMLInputElement).value
    const date = parse(inputValue)
    const dateString = formatDateString(date as Date)
    const formattedValue = format(this.getLocale(), date)

    this.inputElement.value = formattedValue
    this.updateValue(dateString)
    this.updatePointerDates()
  }

  private onClickDateCell = (cell: BalCalendarCell): void => {
    if (!cell.isDisabled) {
      this.select(cell.dateString)
    }
  }

  private onInputKeyUp = (event: KeyboardEvent) => {
    if (isEnterKey(event) && !this.triggerIcon) {
      const date = parse(this.inputElement.value)
      const dateString = formatDateString(date as Date)

      if (this.isPopoverOpen) {
        if (this.value === dateString) {
          this.close()
        }
      } else {
        if (this.value !== dateString) {
          this.open()
        }
      }
    }
  }

  private onInputKeyDown = (event: KeyboardEvent) => {
    const allowedKeys = [...NUMBER_KEYS, '.', ...ACTION_KEYS]
    if (!isCtrlOrCommandKey(event) && allowedKeys.indexOf(event.key) < 0) {
      event.preventDefault()
      event.stopPropagation()
    }
    if (event.key === 'Tab') {
      this.close()
    }
  }

  private onInputFocus = (event: FocusEvent) => {
    this.balFocus.emit(event)
  }

  private onInputBlur = (event: FocusEvent) => {
    this.balBlur.emit(event)
  }

  private onMonthSelect = (event: Event) => {
    const inputValue = (event.target as HTMLInputElement).value
    this.pointerDate = {
      ...this.pointerDate,
      month: parseInt(inputValue, 10),
    }
  }

  private onYearSelect = (event: Event) => {
    const inputValue = (event.target as HTMLInputElement).value
    const yearValue = parseInt(inputValue, 10)
    this.pointerDate = {
      ...this.pointerDate,
      year: yearValue,
    }
  }

  private handleClick = (event: MouseEvent) => {
    if (this.disabled) {
      event.preventDefault()
      event.stopPropagation()
    }
  }

  render() {
    return (
      <Host
        role="datepicker"
        onClick={this.handleClick}
        aria-disabled={this.disabled ? 'true' : null}
        class={{
          'is-disabled': this.disabled,
        }}
      >
        <bal-popover onBalChange={this.onPopoverChange} ref={el => (this.popoverElement = el as HTMLBalPopoverElement)}>
          {this.renderInput()}
          <bal-popover-content>
            <div class="datepicker-popup">
              {this.renderHeader()}
              {this.renderBody()}
              <div class="datepicker-footer">
                <slot></slot>
              </div>
            </div>
          </bal-popover-content>
        </bal-popover>
      </Host>
    )
  }

  renderInput() {
    const labelId = this.inputId + '-lbl'
    const label = findItemLabel(this.el)
    if (label) {
      label.id = labelId
      label.htmlFor = this.inputId
    }

    return (
<<<<<<< HEAD
      <div bal-popover-trigger class="control">
        <bal-input-group disabled={this.disabled} invalid={this.invalid}>
          <input
            class={{
              'input': true,
              'data-test-input': true,
              'clickable': !this.disabled && !this.triggerIcon,
              'is-inverted': this.inverted,
              'is-disabled': this.disabled,
              'is-danger': this.invalid,
            }}
            ref={el => (this.inputElement = el as HTMLInputElement)}
            id={this.inputId}
            aria-labelledby={labelId}
            type="text"
            maxlength="10"
            autoComplete="off"
            name={this.name}
            value={format(parse(this.value || ''))}
            required={this.required}
            disabled={this.disabled}
            readonly={this.readonly}
            placeholder={this.placeholder}
            tabindex={this.balTabindex}
            onKeyDown={e => this.onInputKeyDown(e)}
            onKeyUp={e => this.onInputKeyUp(e)}
            onInput={this.onInput}
            onClick={this.onInputClick}
            onChange={this.onInputChange}
            onBlur={this.onInputBlur}
            onFocus={this.onInputFocus}
          />
          <bal-icon
            name="date"
            class="datepicker-trigger-icon is-clickable"
            color={this.disabled ? 'grey' : this.invalid ? 'danger' : 'primary'}
            onClick={this.onIconClick}
          />
        </bal-input-group>
=======
      <div bal-popover-trigger class="control has-icons-right">
        <input
          class={{
            'input': true,
            'data-test-input': true,
            'clickable': !this.disabled && !this.triggerIcon,
            'is-inverted': this.inverted,
            'is-disabled': this.disabled,
            'is-danger': this.invalid,
          }}
          ref={el => (this.inputElement = el as HTMLInputElement)}
          id={this.inputId}
          aria-labelledby={labelId}
          type="text"
          maxlength="10"
          autoComplete="off"
          name={this.name}
          value={format(this.getLocale(), parse(this.value || ''))}
          required={this.required}
          disabled={this.disabled}
          readonly={this.readonly}
          placeholder={this.placeholder}
          tabindex={this.balTabindex}
          onKeyDown={e => this.onInputKeyDown(e)}
          onKeyUp={e => this.onInputKeyUp(e)}
          onInput={this.onInput}
          onClick={this.onInputClick}
          onChange={this.onInputChange}
          onBlur={this.onInputBlur}
          onFocus={this.onInputFocus}
        />
        <bal-icon
          class="datepicker-trigger-icon clickable"
          is-right
          color={this.invalid ? 'danger' : 'info'}
          inverted={this.inverted}
          name="date"
          onClick={this.onIconClick}
        />
>>>>>>> ec8be89a
      </div>
    )
  }

  renderBody() {
    return (
      <section class="datepicker-table">
        {this.renderWeekDayHeader()}
        <div class="datepicker-body">
          {this.calendarGrid.map(row => (
            <div class="datepicker-row">
              {row.map(cell => (
                <div
                  data-date={cell.dateString}
                  onClick={() => this.onClickDateCell(cell)}
                  class={{
                    'datepicker-cell': true,
                    'is-today': cell.isToday,
                    'is-selected': cell.isSelected,
                    'is-outdated': cell.isOutdated,
                    'is-disabled': cell.isDisabled,
                    'is-selectable': !cell.isDisabled,
                  }}
                >
                  <div class="inner">{cell.label}</div>
                </div>
              ))}
            </div>
          ))}
        </div>
      </section>
    )
  }

  renderWeekDayHeader() {
    return (
      <header class="datepicker-header">
        {this.weekDays.map(weekday => (
          <div class="datepicker-cell">{weekday}</div>
        ))}
      </header>
    )
  }

  renderHeader() {
    return (
      <header class="datepicker-header">
        <div class="pagination field">
          <bal-button
            square
            inverted
            rounded
            color="primary"
            icon="nav-go-left"
            disabled={this.isPreviousMonthDisabled}
            onClick={() => this.previousMonth()}
          ></bal-button>
          <div class="pagination-list">
            <div class="month-select">
              <div class="select">
                <select onInput={this.onMonthSelect}>
                  {this.months.map(month => (
                    <option value={month.index} selected={this.pointerDate.month === month.index}>
                      {month.name}
                    </option>
                  ))}
                </select>
              </div>
            </div>
            <div class="year-select">
              <div class="select">
                <select onInput={this.onYearSelect}>
                  {this.years.map(year => (
                    <option value={year} selected={this.pointerDate.year === year}>
                      {year}
                    </option>
                  ))}
                </select>
              </div>
            </div>
          </div>
          <bal-button
            square
            inverted
            rounded
            color="primary"
            icon="nav-go-right"
            disabled={this.isNextMonthDisabled}
            onClick={() => this.nextMonth()}
          ></bal-button>
        </div>
      </header>
    )
  }

  private previousMonth() {
    if (!this.isPreviousMonthDisabled) {
      if (this.pointerDate.year === this.minYear && this.pointerDate.month === 0) {
        return
      }

      this.pointerDate = this.calcPreviousMonth()
    }
  }

  private nextMonth() {
    if (!this.isNextMonthDisabled) {
      if (this.pointerDate.year === this.maxYear && this.pointerDate.month === 11) {
        return
      }
      this.pointerDate = this.calcNextMonth()
    }
  }

  private calcPreviousMonth(): BalPointerDate {
    if (this.pointerDate.month === 0) {
      return { ...this.pointerDate, year: this.pointerDate.year - 1, month: 11 }
    } else {
      return { ...this.pointerDate, month: this.pointerDate.month - 1 }
    }
  }

  private calcNextMonth(): BalPointerDate {
    if (this.pointerDate.month === 11) {
      return { ...this.pointerDate, year: this.pointerDate.year + 1, month: 0 }
    } else {
      return { ...this.pointerDate, month: this.pointerDate.month + 1 }
    }
  }

  private lastDayOfMonth(year: number, month: number): number {
    const d = new Date(year, month + 1, 0)
    return getDate(d)
  }

  private get isPreviousMonthDisabled() {
    if (this.min) {
      const minDate = parse(this.min) as Date
      const lastDayOfMonth = this.lastDayOfMonth(this.calcPreviousMonth().year, this.calcPreviousMonth().month)
      const beforeDate = new Date(this.calcPreviousMonth().year, this.calcPreviousMonth().month, lastDayOfMonth)
      return isBefore(beforeDate, subDays(minDate, 1))
    }
    return false
  }

  private get isNextMonthDisabled() {
    if (this.max) {
      const maxDate = parse(this.max) as Date
      const beforeDate = new Date(this.calcNextMonth().year, this.calcNextMonth().month, 1)
      return isAfter(beforeDate, addDays(maxDate, 1))
    }
    return false
  }

  private isDateInRange(cellDate: Date): boolean {
    if (this.min && this.max) {
      return isWithinInterval(cellDate, {
        start: parse(this.min) as Date,
        end: parse(this.max) as Date,
      })
    }
    if (this.min) {
      return isAfter(cellDate, parse(this.min) as Date)
    }
    if (this.max) {
      return isBefore(cellDate, addDays(parse(this.max) as Date, 1))
    }
    return true
  }
}

let datepickerIds = 0<|MERGE_RESOLUTION|>--- conflicted
+++ resolved
@@ -572,7 +572,6 @@
     }
 
     return (
-<<<<<<< HEAD
       <div bal-popover-trigger class="control">
         <bal-input-group disabled={this.disabled} invalid={this.invalid}>
           <input
@@ -591,7 +590,7 @@
             maxlength="10"
             autoComplete="off"
             name={this.name}
-            value={format(parse(this.value || ''))}
+            value={format(this.getLocale(), parse(this.value || ''))}
             required={this.required}
             disabled={this.disabled}
             readonly={this.readonly}
@@ -606,53 +605,14 @@
             onFocus={this.onInputFocus}
           />
           <bal-icon
+            class="datepicker-trigger-icon clickable"
+            is-right
+            color={this.disabled ? 'grey' : this.invalid ? 'danger' : 'primary'}
+            inverted={this.inverted}
             name="date"
-            class="datepicker-trigger-icon is-clickable"
-            color={this.disabled ? 'grey' : this.invalid ? 'danger' : 'primary'}
             onClick={this.onIconClick}
           />
         </bal-input-group>
-=======
-      <div bal-popover-trigger class="control has-icons-right">
-        <input
-          class={{
-            'input': true,
-            'data-test-input': true,
-            'clickable': !this.disabled && !this.triggerIcon,
-            'is-inverted': this.inverted,
-            'is-disabled': this.disabled,
-            'is-danger': this.invalid,
-          }}
-          ref={el => (this.inputElement = el as HTMLInputElement)}
-          id={this.inputId}
-          aria-labelledby={labelId}
-          type="text"
-          maxlength="10"
-          autoComplete="off"
-          name={this.name}
-          value={format(this.getLocale(), parse(this.value || ''))}
-          required={this.required}
-          disabled={this.disabled}
-          readonly={this.readonly}
-          placeholder={this.placeholder}
-          tabindex={this.balTabindex}
-          onKeyDown={e => this.onInputKeyDown(e)}
-          onKeyUp={e => this.onInputKeyUp(e)}
-          onInput={this.onInput}
-          onClick={this.onInputClick}
-          onChange={this.onInputChange}
-          onBlur={this.onInputBlur}
-          onFocus={this.onInputFocus}
-        />
-        <bal-icon
-          class="datepicker-trigger-icon clickable"
-          is-right
-          color={this.invalid ? 'danger' : 'info'}
-          inverted={this.inverted}
-          name="date"
-          onClick={this.onIconClick}
-        />
->>>>>>> ec8be89a
       </div>
     )
   }
