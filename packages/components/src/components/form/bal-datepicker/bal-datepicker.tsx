import {
  Component,
  Host,
  h,
  Element,
  State,
  Prop,
  Event,
  EventEmitter,
  Method,
  Watch,
  ComponentInterface,
  Listen,
} from '@stencil/core'
import {
  addDays,
  subDays,
  isBefore,
  isAfter,
  getDate,
  getYear,
  getMonth,
  addYears,
  subYears,
  startOfWeek,
  isSameDay,
  isWithinInterval,
  isSameWeek,
  isSameMonth,
} from 'date-fns'
import { debounceEvent, findItemLabel, inheritAttributes } from '../../../helpers/helpers'
import { BalCalendarCell, BalDateCallback, BalPointerDate } from './bal-datepicker.type'
import { isSpaceKey, parse, format, isValidIsoString, now, formatDateString, isEnterKey } from '@baloise/web-app-utils'
import isNil from 'lodash.isnil'
import { ACTION_KEYS, isCtrlOrCommandKey, NUMBER_KEYS } from '../../../constants/keys.constant'
import { i18nDate } from './bal-datepicker.i18n'
import { BalLanguage, BalConfigState, BalRegion } from '../../../config/config.types'
import {
  detachComponentToConfig,
  defaultConfig,
  BalConfigObserver,
  attachComponentToConfig,
  useBalConfig,
  defaultLocale,
} from '../../../config'
import {
  FormInput,
  getInputTarget,
  inputHandleBlur,
  inputHandleFocus,
  inputHandleHostClick,
  inputListenOnClick,
  inputSetBlur,
  inputSetFocus,
  stopEventBubbling,
} from '../../../helpers/form-input.helpers'

@Component({
  tag: 'bal-datepicker',
})
export class Datepicker implements ComponentInterface, BalConfigObserver, FormInput<string | undefined> {
  private inputId = `bal-dp-${datepickerIds++}`
  private inheritedAttributes: { [k: string]: any } = {}
  private popoverElement!: HTMLBalPopoverElement

  nativeInput!: HTMLInputElement
  inputValue = this.value

  @Element() el!: HTMLElement

  @State() language: BalLanguage = defaultConfig.language
  @State() region: BalRegion = defaultConfig.region

  @State() hasFocus = false
  @State() isPopoverOpen = false
  @State() selectedDate?: string = ''
  @State() pointerDate: BalPointerDate = {
    year: getYear(now()),
    month: getMonth(now()),
    day: getDate(now()),
  }

  /**
   * The name of the control, which is submitted with the form data.
   */
  @Prop() name: string = this.inputId

  /**
   * If `true` the component gets a invalid style.
   */
  @Prop() invalid = false

  /**
   * @deprecated Define the locale of month and day names.
   */
  @Prop() locale: 'en' | 'de' | 'fr' | 'it' | '' = ''

  @Watch('locale')
  watchLocaleHandler() {
    if (this.locale !== '') {
      this.language = this.locale
    }
  }

  /**
   * Set this to `true` when the component is placed on a dark background.
   */
  @Prop() inverted = false

  /**
   * If `true` the attribute required is added to the native input.
   */
  @Prop() required = false

  /**
   * If `true` the use can only select a date.
   */
  @Prop() readonly = false

  /**
   * If `true` the component is disabled.
   */
  @Prop() disabled = false

  /**
   * The text to display when the select is empty.
   */
  @Prop() placeholder: string | undefined

  /**
   * The minimum datetime allowed. Value must be a date string
   * following the
   * [ISO 8601 datetime format standard](https://www.w3.org/TR/NOTE-datetime),
   * such as `1996-12-19`. The format does not have to be specific to an exact
   * datetime. For example, the minimum could just be the year, such as `1994`.
   * Defaults to the beginning of the year, 100 years ago from today.
   */
  @Prop({ mutable: true }) min?: string

  /**
   * The maximum datetime allowed. Value must be a date string
   * following the
   * [ISO 8601 datetime format standard](https://www.w3.org/TR/NOTE-datetime),
   * `1996-12-19`. The format does not have to be specific to an exact
   * datetime. For example, the maximum could just be the year, such as `1994`.
   * Defaults to the end of this year.
   */
  @Prop({ mutable: true }) max?: string

  /**
   * Closes the datepicker popover after selection
   */
  @Prop() closeOnSelect = true

  /**
   * If `true` the datepicker only open on click of the icon
   */
  @Prop() triggerIcon = false

  /**
   * Earliest year available for selection
   */
  @Prop({ attribute: 'min-year' }) minYearProp: number | undefined = undefined

  /**
   * Latest year available for selection
   */
  @Prop({ attribute: 'max-year' }) maxYearProp: number | undefined = undefined

  /**
   * Set the amount of time, in milliseconds, to wait to trigger the `ionChange` event after each keystroke. This also impacts form bindings such as `ngModel` or `v-model`.
   */
  @Prop() debounce = 0

  @Watch('debounce')
  protected debounceChanged() {
    this.balChange = debounceEvent(this.balChange, this.debounce)
  }

  /**
   * The date to defines where the datepicker popup starts. The prop accepts ISO 8601 date strings (YYYY-MM-DD).
   */
  @Prop() defaultDate?: string

  /**
   * The value of the form field, which accepts ISO 8601 date strings (YYYY-MM-DD).
   */
  @Prop({ mutable: true }) value?: string

  /**
   * Update the native input element when the value changes
   */
  @Watch('value')
  protected valueChanged() {
    this.selectedDate = this.value
    this.updatePointerDates()
  }

  /**
   * Callback to determine which date in the datepicker should be selectable.
   */
  @Prop({ attribute: 'allowed-dates' }) allowedDates: BalDateCallback | undefined = undefined

  /**
   * Emitted when a option got selected.
   */
  @Event() balChange!: EventEmitter<string | undefined>

  /**
   * Emitted when a keyboard input occurred.
   */
  @Event() balInput!: EventEmitter<string | undefined>

  /**
   * Emitted when the input loses focus.
   */
  @Event() balBlur!: EventEmitter<FocusEvent>

  /**
   * Emitted when the input has focus.
   */
  @Event() balFocus!: EventEmitter<FocusEvent>

  /**
   * Emitted when the input has clicked.
   */
  @Event() balClick!: EventEmitter<MouseEvent>

  @Listen('click', { capture: true, target: 'document' })
  listenOnClick(event: UIEvent) {
    inputListenOnClick(this, event)
  }

  connectedCallback() {
    this.debounceChanged()
    attachComponentToConfig(this)
  }

  componentDidLoad() {
    this.inputValue = this.value
  }

  componentWillLoad() {
    this.inheritedAttributes = inheritAttributes(this.el, ['aria-label', 'tabindex', 'title'])

    this.selectedDate = this.value
    this.updatePointerDates()
    this.updateValue(this.value)
  }

  disconnectedCallback() {
    detachComponentToConfig(this)
  }

  configChanged(config: BalConfigState): void {
    this.language = config.language
    this.region = config.region
  }

  /**
   * Opens the popover
   */
  @Method()
  async open(): Promise<void> {
    if (this.disabled) {
      return
    }
    if (this.popoverElement) {
      this.popoverElement.present()
    }
  }

  /**
   * Closes the popover
   */
  @Method()
  async close(): Promise<void> {
    if (this.disabled) {
      return undefined
    }
    if (this.popoverElement) {
      this.popoverElement.dismiss()
    }
  }

  /**
   * Selects an option
   */
  @Method()
  async select(dateString: string) {
    this.nativeInput.value = format(this.getLocale(), parse(dateString))
    this.updateValue(dateString)
    this.updatePointerDates()

    if (this.closeOnSelect) {
      await this.popoverElement?.toggle()
    }
  }

  /**
   * Sets focus on the native `input`. Use this method instead of the global
   * `input.focus()`.
   */
  @Method()
  async setFocus() {
    inputSetFocus(this)
  }

  /**
   * Sets blur on the native `input`. Use this method instead of the global
   * `input.blur()`.
   * @internal
   */
  @Method()
  async setBlur() {
    inputSetBlur(this)
  }

  /**
   * Returns the native `<input>` element used under the hood.
   */
  @Method()
  getInputElement(): Promise<HTMLInputElement> {
    return Promise.resolve(this.nativeInput)
  }

  private updatePointerDates() {
    let date = now()
    if (this.selectedDate) {
      date = parse(this.selectedDate) as Date
    } else {
      if (this.defaultDate) {
        date = parse(this.defaultDate) as Date
      }
    }

    this.pointerDate = {
      year: getYear(date),
      month: getMonth(date),
      day: getDate(date),
    }
  }

  private updateValue(dateString: string | undefined) {
    if (!isValidIsoString(dateString)) {
      this.selectedDate = undefined
      this.value = undefined
      if (this.nativeInput) {
        this.nativeInput.value = ''
      }
      return
    }

    if (this.value !== dateString) {
      this.value = dateString
      this.balChange.emit(this.value)
    }
  }

  get minYear() {
    if (this.min) {
      return parseInt(this.min.substring(0, 4), 10)
    }
    return this.minYearProp ? this.minYearProp : getYear(subYears(now(), 100))
  }

  get maxYear() {
    if (this.max) {
      return parseInt(this.max.substring(0, 4), 10)
    }
    return this.maxYearProp ? this.maxYearProp : getYear(addYears(now(), 100))
  }

  get years(): number[] {
    let years = Array.from({ length: this.maxYear - this.minYear + 1 }, (_, index: number) => this.minYear + index)

    if (this.min && this.pointerDate.month === getMonth(parse(this.min) as Date)) {
      const minYear = getYear(parse(this.min) as Date)
      years = years.filter(y => y >= minYear)
    }

    if (this.max && this.pointerDate.month === getMonth(parse(this.max) as Date)) {
      const maxYear = getYear(parse(this.max) as Date)
      years = years.filter(y => y <= maxYear)
    }

    return years
  }

  get months(): { name: string; index: number }[] {
    const monthNames = i18nDate[this.language].monthsShort
    let months = monthNames.map((name, index) => ({ name, index }))

    if (this.min && this.pointerDate.year === getYear(parse(this.min) as Date)) {
      const minMonth = parseInt(this.min.substring(5, 7), 10) - 1
      months = months.filter(month => month.index >= minMonth)
    }

    if (this.max && this.pointerDate.year === getYear(parse(this.max) as Date)) {
      const maxMonth = parseInt(this.max.substring(5, 7), 10) - 1
      months = months.filter(month => month.index <= maxMonth)
    }

    return months
  }

  get weekDays(): string[] {
    const translations = [...i18nDate[this.language].weekdaysMin]
    translations.push(translations.shift() || '')
    return translations
  }

  get firstDateOfBox(): Date {
    const date = new Date(this.pointerDate.year, this.pointerDate.month, 1)
    return startOfWeek(date)
  }

  getLocale(): string {
    const config = useBalConfig()
    return (config && config.locale) || defaultLocale
  }

  get calendarGrid(): BalCalendarCell[][] {
    const weekDatePointer = this.firstDateOfBox
    const dayDatePointer = this.firstDateOfBox
    let calendar: any[] = [] // eslint-disable-line
    do {
      let row: any[] = [] // eslint-disable-line
      do {
        row = [
          ...row,
          {
            date: new Date(dayDatePointer),
            display: format(this.getLocale(), dayDatePointer),
            dateString: formatDateString(dayDatePointer),
            label: getDate(dayDatePointer).toString(),
            isToday: isSameDay(dayDatePointer, now()),
            isSelected:
              parse(this.selectedDate as string) &&
              isSameDay(dayDatePointer, parse(this.selectedDate as string) as Date),
            isDisabled: !this.getAllowedDates(dayDatePointer) || !this.isDateInRange(dayDatePointer),
            isOutdated: this.pointerDate.month !== dayDatePointer.getMonth() || !this.isDateInRange(dayDatePointer),
          } as BalCalendarCell,
        ]
        dayDatePointer.setDate(dayDatePointer.getDate() + 1)
      } while (isSameWeek(dayDatePointer, weekDatePointer))
      calendar = [...calendar, row]
      weekDatePointer.setDate(weekDatePointer.getDate() + 7)
    } while (isSameMonth(new Date(this.pointerDate.year, this.pointerDate.month, this.pointerDate.day), dayDatePointer))
    return calendar
  }

  private getAllowedDates(dayDatePointer: Date): boolean {
    if (isNil(this.allowedDates)) {
      return true
    }

    return (this.allowedDates as BalDateCallback)(formatDateString(dayDatePointer))
  }

  private onIconClick = (event: MouseEvent) => {
    if (!this.disabled) {
      this.popoverElement.toggle()
    }
    stopEventBubbling(event)
    this.balClick.emit(event)
  }

  private onInputClick = (event: MouseEvent) => {
    if (!this.triggerIcon && !this.disabled) {
      this.popoverElement.toggle()
    }
    stopEventBubbling(event)
    if (!this.triggerIcon) {
      this.balClick.emit(event)
    }
  }

  private onPopoverChange = (event: CustomEvent<boolean>) => {
    this.isPopoverOpen = event.detail
    event.stopPropagation()
  }

  private onInput = (event: Event) => {
    const input = getInputTarget(event)

    if (input) {
      this.inputValue = input.value
      if (this.inputValue && this.inputValue.length >= 6) {
        const date = parse(this.inputValue)
        const dateString = formatDateString(date as Date)
        if (isValidIsoString(dateString)) {
          this.selectedDate = dateString
          this.updatePointerDates()
        }
      }
    }

    this.balInput.emit(this.inputValue)
  }

  private onInputChange = (event: Event) => {
    const inputValue = (event.target as HTMLInputElement).value
    const date = parse(inputValue)
    const dateString = formatDateString(date as Date)
    const formattedValue = format(this.getLocale(), date)

    this.nativeInput.value = formattedValue
    this.updateValue(dateString)
    this.updatePointerDates()
  }

  private onClickDateCell = (cell: BalCalendarCell): void => {
    if (!cell.isDisabled) {
      this.select(cell.dateString)
    }
  }

  private onInputKeyUp = (event: KeyboardEvent) => {
    if (isSpaceKey(event) && !this.triggerIcon) {
      if (this.isPopoverOpen) {
        this.close()
      } else {
        this.open()
      }
    }

    if (isEnterKey(event) && !this.triggerIcon) {
      const date = parse(this.nativeInput.value)
      const dateString = formatDateString(date as Date)

      if (this.isPopoverOpen) {
        if (this.value === dateString) {
          this.close()
        }
      }
    }
  }

  private onInputKeyDown = (event: KeyboardEvent) => {
    const allowedKeys = [...NUMBER_KEYS, '.', ...ACTION_KEYS]
    if (!isCtrlOrCommandKey(event) && allowedKeys.indexOf(event.key) < 0) {
      event.preventDefault()
      event.stopPropagation()
    }
    if (event.key === 'Tab') {
      this.close()
    }
  }

  private onMonthSelect = (event: Event) => {
    const inputValue = (event.target as HTMLInputElement).value
    this.pointerDate = {
      ...this.pointerDate,
      month: parseInt(inputValue, 10),
    }
  }

  private onYearSelect = (event: Event) => {
    const inputValue = (event.target as HTMLInputElement).value
    const yearValue = parseInt(inputValue, 10)
    this.pointerDate = {
      ...this.pointerDate,
      year: yearValue,
    }
  }

  private onInputFocus = (event: FocusEvent) => inputHandleFocus(this, event)

  private onInputBlur = (event: FocusEvent) => inputHandleBlur(this, event)

  private handleClick = (event: MouseEvent) => inputHandleHostClick(this, event)

  render() {
    return (
      <Host
        onClick={this.handleClick}
        aria-disabled={this.disabled ? 'true' : null}
        class={{
          'is-disabled': this.disabled,
        }}
      >
        <bal-popover onBalChange={this.onPopoverChange} ref={el => (this.popoverElement = el as HTMLBalPopoverElement)}>
          {this.renderInput()}
          <bal-popover-content>
            <div class="datepicker-popup">
              {this.renderHeader()}
              {this.renderBody()}
              <div class="datepicker-footer">
                <slot></slot>
              </div>
            </div>
          </bal-popover-content>
        </bal-popover>
      </Host>
    )
  }

  renderInput() {
    const labelId = this.inputId + '-lbl'
    const label = findItemLabel(this.el)
    if (label) {
      label.id = labelId
      label.htmlFor = this.inputId
    }

    return (
<<<<<<< HEAD
      <div bal-popover-trigger class="control">
        <bal-input-group disabled={this.disabled} invalid={this.invalid}>
          <input
            class={{
              'input': true,
              'data-test-input': true,
              'clickable': !this.disabled && !this.triggerIcon,
              'is-inverted': this.inverted,
              'is-disabled': this.disabled,
              'is-danger': this.invalid,
            }}
            ref={el => (this.inputElement = el as HTMLInputElement)}
            id={this.inputId}
            aria-labelledby={labelId}
            type="text"
            maxlength="10"
            autoComplete="off"
            name={this.name}
            value={format(this.getLocale(), parse(this.value || ''))}
            required={this.required}
            disabled={this.disabled}
            readonly={this.readonly}
            placeholder={this.placeholder}
            tabindex={this.balTabindex}
            onKeyDown={e => this.onInputKeyDown(e)}
            onKeyUp={e => this.onInputKeyUp(e)}
            onInput={this.onInput}
            onClick={this.onInputClick}
            onChange={this.onInputChange}
            onBlur={this.onInputBlur}
            onFocus={this.onInputFocus}
          />
          <bal-icon
            class="datepicker-trigger-icon clickable"
            is-right
            color={this.disabled ? 'grey' : this.invalid ? 'danger' : 'primary'}
            inverted={this.inverted}
            name="date"
            onClick={this.onIconClick}
          />
        </bal-input-group>
=======
      <div bal-popover-trigger class="control has-icons-right">
        <input
          class={{
            'input': true,
            'data-test-input': true,
            'clickable': !this.disabled && !this.triggerIcon,
            'is-inverted': this.inverted,
            'is-disabled': this.disabled,
            'is-danger': this.invalid,
          }}
          ref={el => (this.nativeInput = el as HTMLInputElement)}
          id={this.inputId}
          aria-labelledby={labelId}
          type="text"
          maxlength="10"
          autoComplete="off"
          name={this.name}
          value={format(this.getLocale(), parse(this.value || ''))}
          required={this.required}
          disabled={this.disabled}
          readonly={this.readonly}
          placeholder={this.placeholder}
          onKeyDown={e => this.onInputKeyDown(e)}
          onKeyUp={e => this.onInputKeyUp(e)}
          onInput={this.onInput}
          onClick={this.onInputClick}
          onChange={this.onInputChange}
          onBlur={this.onInputBlur}
          onFocus={this.onInputFocus}
          {...this.inheritedAttributes}
        />
        <bal-icon
          class="datepicker-trigger-icon clickable"
          is-right
          color={this.invalid ? 'danger' : 'info'}
          inverted={this.inverted}
          name="date"
          onClick={this.onIconClick}
        />
>>>>>>> 08fa22db
      </div>
    )
  }

  renderBody() {
    return (
      <section class="datepicker-table">
        {this.renderWeekDayHeader()}
        <div class="datepicker-body">
          {this.calendarGrid.map(row => (
            <div class="datepicker-row">
              {row.map(cell => (
                <div
                  data-date={cell.dateString}
                  onClick={() => this.onClickDateCell(cell)}
                  class={{
                    'datepicker-cell': true,
                    'is-today': cell.isToday,
                    'is-selected': cell.isSelected,
                    'is-outdated': cell.isOutdated,
                    'is-disabled': cell.isDisabled,
                    'is-selectable': !cell.isDisabled,
                  }}
                >
                  <div class="inner">{cell.label}</div>
                </div>
              ))}
            </div>
          ))}
        </div>
      </section>
    )
  }

  renderWeekDayHeader() {
    return (
      <header class="datepicker-header">
        {this.weekDays.map(weekday => (
          <div class="datepicker-cell">{weekday}</div>
        ))}
      </header>
    )
  }

  renderHeader() {
    return (
      <header class="datepicker-header">
        <div class="pagination field">
          <bal-button
            square
            inverted
            rounded
            color="primary"
            icon="nav-go-left"
            disabled={this.isPreviousMonthDisabled}
            onClick={() => this.previousMonth()}
          ></bal-button>
          <div class="pagination-list">
            <div class="month-select">
              <div class="select">
                <select onInput={this.onMonthSelect}>
                  {this.months.map(month => (
                    <option value={month.index} selected={this.pointerDate.month === month.index}>
                      {month.name}
                    </option>
                  ))}
                </select>
              </div>
            </div>
            <div class="year-select">
              <div class="select">
                <select onInput={this.onYearSelect}>
                  {this.years.map(year => (
                    <option value={year} selected={this.pointerDate.year === year}>
                      {year}
                    </option>
                  ))}
                </select>
              </div>
            </div>
          </div>
          <bal-button
            square
            inverted
            rounded
            color="primary"
            icon="nav-go-right"
            disabled={this.isNextMonthDisabled}
            onClick={() => this.nextMonth()}
          ></bal-button>
        </div>
      </header>
    )
  }

  private previousMonth() {
    if (!this.isPreviousMonthDisabled) {
      if (this.pointerDate.year === this.minYear && this.pointerDate.month === 0) {
        return
      }

      this.pointerDate = this.calcPreviousMonth()
    }
  }

  private nextMonth() {
    if (!this.isNextMonthDisabled) {
      if (this.pointerDate.year === this.maxYear && this.pointerDate.month === 11) {
        return
      }
      this.pointerDate = this.calcNextMonth()
    }
  }

  private calcPreviousMonth(): BalPointerDate {
    if (this.pointerDate.month === 0) {
      return { ...this.pointerDate, year: this.pointerDate.year - 1, month: 11 }
    } else {
      return { ...this.pointerDate, month: this.pointerDate.month - 1 }
    }
  }

  private calcNextMonth(): BalPointerDate {
    if (this.pointerDate.month === 11) {
      return { ...this.pointerDate, year: this.pointerDate.year + 1, month: 0 }
    } else {
      return { ...this.pointerDate, month: this.pointerDate.month + 1 }
    }
  }

  private lastDayOfMonth(year: number, month: number): number {
    const d = new Date(year, month + 1, 0)
    return getDate(d)
  }

  private get isPreviousMonthDisabled() {
    if (this.min) {
      const minDate = parse(this.min) as Date
      const lastDayOfMonth = this.lastDayOfMonth(this.calcPreviousMonth().year, this.calcPreviousMonth().month)
      const beforeDate = new Date(this.calcPreviousMonth().year, this.calcPreviousMonth().month, lastDayOfMonth)
      return isBefore(beforeDate, subDays(minDate, 1))
    }
    return false
  }

  private get isNextMonthDisabled() {
    if (this.max) {
      const maxDate = parse(this.max) as Date
      const beforeDate = new Date(this.calcNextMonth().year, this.calcNextMonth().month, 1)
      return isAfter(beforeDate, addDays(maxDate, 1))
    }
    return false
  }

  private isDateInRange(cellDate: Date): boolean {
    if (this.min && this.max) {
      return isWithinInterval(cellDate, {
        start: parse(this.min) as Date,
        end: parse(this.max) as Date,
      })
    }
    if (this.min) {
      return isAfter(cellDate, parse(this.min) as Date)
    }
    if (this.max) {
      return isBefore(cellDate, addDays(parse(this.max) as Date, 1))
    }
    return true
  }
}

let datepickerIds = 0<|MERGE_RESOLUTION|>--- conflicted
+++ resolved
@@ -605,7 +605,6 @@
     }
 
     return (
-<<<<<<< HEAD
       <div bal-popover-trigger class="control">
         <bal-input-group disabled={this.disabled} invalid={this.invalid}>
           <input
@@ -617,7 +616,7 @@
               'is-disabled': this.disabled,
               'is-danger': this.invalid,
             }}
-            ref={el => (this.inputElement = el as HTMLInputElement)}
+            ref={el => (this.nativeInput = el as HTMLInputElement)}
             id={this.inputId}
             aria-labelledby={labelId}
             type="text"
@@ -629,7 +628,6 @@
             disabled={this.disabled}
             readonly={this.readonly}
             placeholder={this.placeholder}
-            tabindex={this.balTabindex}
             onKeyDown={e => this.onInputKeyDown(e)}
             onKeyUp={e => this.onInputKeyUp(e)}
             onInput={this.onInput}
@@ -637,6 +635,7 @@
             onChange={this.onInputChange}
             onBlur={this.onInputBlur}
             onFocus={this.onInputFocus}
+            {...this.inheritedAttributes}
           />
           <bal-icon
             class="datepicker-trigger-icon clickable"
@@ -647,47 +646,6 @@
             onClick={this.onIconClick}
           />
         </bal-input-group>
-=======
-      <div bal-popover-trigger class="control has-icons-right">
-        <input
-          class={{
-            'input': true,
-            'data-test-input': true,
-            'clickable': !this.disabled && !this.triggerIcon,
-            'is-inverted': this.inverted,
-            'is-disabled': this.disabled,
-            'is-danger': this.invalid,
-          }}
-          ref={el => (this.nativeInput = el as HTMLInputElement)}
-          id={this.inputId}
-          aria-labelledby={labelId}
-          type="text"
-          maxlength="10"
-          autoComplete="off"
-          name={this.name}
-          value={format(this.getLocale(), parse(this.value || ''))}
-          required={this.required}
-          disabled={this.disabled}
-          readonly={this.readonly}
-          placeholder={this.placeholder}
-          onKeyDown={e => this.onInputKeyDown(e)}
-          onKeyUp={e => this.onInputKeyUp(e)}
-          onInput={this.onInput}
-          onClick={this.onInputClick}
-          onChange={this.onInputChange}
-          onBlur={this.onInputBlur}
-          onFocus={this.onInputFocus}
-          {...this.inheritedAttributes}
-        />
-        <bal-icon
-          class="datepicker-trigger-icon clickable"
-          is-right
-          color={this.invalid ? 'danger' : 'info'}
-          inverted={this.inverted}
-          name="date"
-          onClick={this.onIconClick}
-        />
->>>>>>> 08fa22db
       </div>
     )
   }
