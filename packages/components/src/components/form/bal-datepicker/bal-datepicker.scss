--- conflicted
+++ resolved
@@ -51,7 +51,6 @@
     min-width: 50%;
     min-height: 48px;
 
-<<<<<<< HEAD
     .select select {
       border-radius: $radius;
       border: none;
@@ -59,11 +58,6 @@
       color: $blue;
       font-size: 1rem;
       font-weight: $weight-bold;
-=======
-    &.is-disabled {
-      cursor: default;
-    }
->>>>>>> fd2f4640
 
       &:hover {
         background-color: $light-blue;
@@ -144,7 +138,7 @@
       }
 
       &.is-disabled {
-        cursor: not-allowed;
+        cursor: default;
         pointer-events: none;
       }
 
