import { BalComponentStory, stencilArgType } from '../../../../stories/utils'
import {
  BalSelect,
  BalSelectOption,
  BalField,
  BalFieldControl,
  BalFieldLabel,
  BalFieldMessage,
} from '../../../../../.storybook/vue/components'
import { marvelHeros } from './bal-select.templates.ts'
import docs from './bal-select.docs.mdx'

const balFieldArgTypes = stencilArgType(BalField)

const component = BalComponentStory({
  title: 'Components/Form/Select',
  component: BalSelect,
  subcomponents: { BalSelectOption },
  docs,
  status: 'stable',
  argTypes: {
    invalid: balFieldArgTypes.invalid,
    hasFieldMessage: {
      description: 'Show a hint or validation message below the control',
      table: {
        category: 'custom',
      },
    },
  },
  args: {
    invalid: false,
    disabled: false,
    typeahead: false,
    hasFieldMessage: true,
  },
})

export default component.story

const excludedControls = ['loading', 'multiple', 'name', 'hasMovement', 'noBorder', 'inverted']

export const Basic = args => ({
  components: { ...component.components, BalField, BalFieldControl, BalFieldLabel, BalFieldMessage },
  setup: () => ({ args }),
  template: `<bal-field :disabled="args.disabled" :inverted="args.inverted" :invalid="args.invalid">
 <bal-field-label>Label</bal-field-label>
 <bal-field-control>
   <bal-select v-bind="args" v-model="args.value">
     <bal-select-option value="v1995" label="1995">1995</bal-select-option>
     <bal-select-option value="v1996" label="1996">1996</bal-select-option>
     <bal-select-option value="v1997" label="1997">1997</bal-select-option>
     <bal-select-option value="v1998" label="1998">1998</bal-select-option>
     <bal-select-option value="v1999" label="1999">1999</bal-select-option>
     <bal-select-option value="v2000" label="2000">2000</bal-select-option>
   </bal-select>
 </bal-field-control>
 <bal-field-message :color="args.invalid ? 'danger' : 'hint'" v-if="args.hasFieldMessage">Field Message</bal-field-message>
</bal-field>`,
})
Basic.args = {
  value: ['v2000'],
}
Basic.parameters = { ...component.sourceCode(Basic), controls: { exclude: excludedControls } }

export const Typeahead = args => ({
  components: { ...component.components },
  setup: () => ({ args }),
  template: `
<<<<<<< HEAD
  <bal-select v-bind="args"  v-model="args.value">
=======
  <bal-select v-bind="args" v-model="args.value">
>>>>>>> 7bb64697
  ${marvelHeros}
</bal-select>`,
})
Typeahead.args = {
  typeahead: true,
  placeholder: 'Try finding your hero',
  noDataLabel: 'No option available',
}
Typeahead.parameters = { ...component.sourceCode(Typeahead), controls: { exclude: excludedControls } }

export const MultiSelect = args => ({
  components: { ...component.components },
  setup: () => ({ args }),
  template: `
  <bal-select v-bind="args" v-model="args.value">
  ${marvelHeros}
</bal-select>`,
})
MultiSelect.args = {
  multiple: true,
  placeholder: 'Try finding your hero',
  value: ['SpiderMan', 'IronMan'],
}
MultiSelect.parameters = { ...component.sourceCode(MultiSelect), controls: { exclude: excludedControls } }<|MERGE_RESOLUTION|>--- conflicted
+++ resolved
@@ -66,11 +66,7 @@
   components: { ...component.components },
   setup: () => ({ args }),
   template: `
-<<<<<<< HEAD
-  <bal-select v-bind="args"  v-model="args.value">
-=======
   <bal-select v-bind="args" v-model="args.value">
->>>>>>> 7bb64697
   ${marvelHeros}
 </bal-select>`,
 })
