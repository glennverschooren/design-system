import { BalComponentStory, stencilArgType } from '../../../../stories/utils'
import {
  BalSelect,
  BalSelectOption,
  BalField,
  BalFieldControl,
  BalFieldLabel,
  BalFieldMessage,
} from '../../../../../.storybook/vue/components'
import { marvelHeros } from './bal-select.templates.ts'
import docs from './bal-select.docs.mdx'

const balFieldArgTypes = stencilArgType(BalField)

const component = BalComponentStory({
  title: 'Components/Form/Select',
  component: BalSelect,
  subcomponents: { BalSelectOption },
  docs,
  status: 'stable',
  argTypes: {
    invalid: balFieldArgTypes.invalid,
    hasFieldMessage: {
      description: 'Show a hint or validation message below the control',
      table: {
        category: 'custom',
      },
    },
  },
  args: {
    invalid: false,
    disabled: false,
    typeahead: false,
    hasFieldMessage: true,
  },
})

export default component.story

const excludedControls = ['loading', 'multiple', 'name', 'hasMovement', 'noBorder', 'inverted']

export const Basic = args => ({
  components: { ...component.components, BalField, BalFieldControl, BalFieldLabel, BalFieldMessage },
  setup: () => ({ args }),
<<<<<<< HEAD
  template: `<bal-field :disabled="args.disabled" :inverted="args.inverted" :invalid="args.invalid">
 <bal-field-label>Label</bal-field-label>
 <bal-field-control>
   <bal-select v-bind="args" v-model="args.value">
     <bal-select-option value="v1995" label="1995">1995</bal-select-option>
     <bal-select-option value="v1996" label="1996">1996</bal-select-option>
     <bal-select-option value="v1997" label="1997">1997</bal-select-option>
     <bal-select-option value="v1998" label="1998">1998</bal-select-option>
     <bal-select-option value="v1999" label="1999">1999</bal-select-option>
     <bal-select-option value="v2000" label="2000">2000</bal-select-option>
   </bal-select>
 </bal-field-control>
 <bal-field-message :color="args.invalid ? 'danger' : 'hint'" v-if="args.hasFieldMessage">Field Message</bal-field-message>
</bal-field>`,
=======
  template: `
  <bal-field :disabled="args.disabled" :readonly="args.readOnly" :inverted="args.inverted" :invalid="args.invalid">
    <bal-field-label>Label</bal-field-label>
    <bal-field-control>
      <bal-select v-bind="args" v-model="args.value">
        <bal-select-option value="v1995" label="1995">1995</bal-select-option>
        <bal-select-option value="v1996" label="1996">1996</bal-select-option>
        <bal-select-option value="v1997" label="1997">1997</bal-select-option>
        <bal-select-option value="v1998" label="1998">1998</bal-select-option>
        <bal-select-option value="v1999" label="1999">1999</bal-select-option>
        <bal-select-option value="v2000" label="2000">2000</bal-select-option>
      </bal-select>
    </bal-field-control>
    <bal-field-message :color="args.invalid ? 'danger' : 'hint'" v-if="args.hasFieldMessage">Field Message</bal-field-message>
  </bal-field>`,
>>>>>>> 596b5469
})
Basic.args = {
  value: ['v2000'],
}
Basic.parameters = { ...component.sourceCode(Basic), controls: { exclude: excludedControls } }

export const Typeahead = args => ({
  components: { ...component.components },
  setup: () => ({ args }),
  template: `
  <bal-select v-bind="args" v-model="args.value">
  ${marvelHeros}
</bal-select>`,
})
Typeahead.args = {
  typeahead: true,
  placeholder: 'Try finding your hero',
  noDataLabel: 'No option available',
}
Typeahead.parameters = { ...component.sourceCode(Typeahead), controls: { exclude: excludedControls } }

export const MultiSelect = args => ({
  components: { ...component.components },
  setup: () => ({ args }),
  template: `
  <bal-select v-bind="args" v-model="args.value">
  ${marvelHeros}
</bal-select>`,
})
MultiSelect.args = {
  multiple: true,
  placeholder: 'Try finding your hero',
  value: ['SpiderMan', 'IronMan'],
}
MultiSelect.parameters = { ...component.sourceCode(MultiSelect), controls: { exclude: excludedControls } }<|MERGE_RESOLUTION|>--- conflicted
+++ resolved
@@ -42,22 +42,6 @@
 export const Basic = args => ({
   components: { ...component.components, BalField, BalFieldControl, BalFieldLabel, BalFieldMessage },
   setup: () => ({ args }),
-<<<<<<< HEAD
-  template: `<bal-field :disabled="args.disabled" :inverted="args.inverted" :invalid="args.invalid">
- <bal-field-label>Label</bal-field-label>
- <bal-field-control>
-   <bal-select v-bind="args" v-model="args.value">
-     <bal-select-option value="v1995" label="1995">1995</bal-select-option>
-     <bal-select-option value="v1996" label="1996">1996</bal-select-option>
-     <bal-select-option value="v1997" label="1997">1997</bal-select-option>
-     <bal-select-option value="v1998" label="1998">1998</bal-select-option>
-     <bal-select-option value="v1999" label="1999">1999</bal-select-option>
-     <bal-select-option value="v2000" label="2000">2000</bal-select-option>
-   </bal-select>
- </bal-field-control>
- <bal-field-message :color="args.invalid ? 'danger' : 'hint'" v-if="args.hasFieldMessage">Field Message</bal-field-message>
-</bal-field>`,
-=======
   template: `
   <bal-field :disabled="args.disabled" :readonly="args.readOnly" :inverted="args.inverted" :invalid="args.invalid">
     <bal-field-label>Label</bal-field-label>
@@ -73,7 +57,6 @@
     </bal-field-control>
     <bal-field-message :color="args.invalid ? 'danger' : 'hint'" v-if="args.hasFieldMessage">Field Message</bal-field-message>
   </bal-field>`,
->>>>>>> 596b5469
 })
 Basic.args = {
   value: ['v2000'],
