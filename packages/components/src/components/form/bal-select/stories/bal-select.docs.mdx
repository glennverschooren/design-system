import { Story, Canvas, Description } from '@storybook/addon-docs'
import readme from '../readme.md'
import selectOption from '../bal-select-option/readme.md'

<bal-doc-banner id="story--components-form-select--basic" >Select</bal-doc-banner>

<<<<<<< HEAD
=======
<bal-doc-tabs>
  <a href="#story--components-form-select--basic">Overview</a>
  <a href="#examples">Examples</a>
  <a href="#component-api">API</a>
  <a href="#integration">Integration</a>
  <a href="#tutorials-and-templates">Tutorials and Templates</a>
  <a href="#testing">Testing</a>
</bal-doc-tabs>

>>>>>>> cea07329
<bal-doc-lead>
  <b>Select</b> allows the user to choose one or multiple option from a list.
</bal-doc-lead>

<Canvas withSource="open" className="has-visible-overflow">
  <Story id="components-form-select--basic" />
</Canvas>

import exampleHtml from './usage/angular/example_component_html.md'
import exampleTs from './usage/angular/example_component_ts.md'

<bal-doc-app>
  <bal-button-group class="mb-large" position="center">
    <a class="button is-primary" href="?path=/story/components-form-select--basic">
      Go to playground (Canvas)
    </a>
    <bal-doc-stackblitz template={exampleHtml} component={exampleTs}></bal-doc-stackblitz>
  </bal-button-group>
</bal-doc-app>

## Examples

<span id="story--components-form-select--field-control" style={{ opacity: 0 }}></span>

### Field Control

Combine the component with the `bal-field` components to add a label, validation message and more.

<Canvas>
  <Story id="components-form-select--field-control" />
</Canvas>

<span id="story--components-form-select--typeahead" style={{ opacity: 0 }}></span>

### Typeahead

<Canvas className="has-visible-overflow">
  <Story id="components-form-select--typeahead" />
</Canvas>

<span id="story--components-form-select--typeahead-remote" style={{ opacity: 0 }}></span>

### Typeahead Remote

<Canvas className="has-visible-overflow">
  <Story id="components-form-select--typeahead-remote" />
</Canvas>

<span id="story--components-form-select--multi-select" style={{ opacity: 0 }}></span>

### Multi-Select

<Canvas className="has-visible-overflow">
  <Story id="components-form-select--multi-select" />
</Canvas>

## Component Api

<Description markdown={readme} />
<Description markdown={selectOption} />

<br />

## Integration

This documentation explains how to implement and use Baloise Design System components across different technologies.

<bal-doc-link-list>
  <a href="?path=/docs/development-getting-started-html5-overview--page">
    <bal-doc-link-list-item template="html5"></bal-doc-link-list-item>
  </a>
  <a href="?path=/docs/development-getting-started-vue-overview--page">
    <bal-doc-link-list-item template="vue"></bal-doc-link-list-item>
  </a>
  <a href="?path=/docs/development-getting-started-angular-overview--page">
    <bal-doc-link-list-item template="angular"></bal-doc-link-list-item>
  </a>
  <a href="?path=/docs/development-getting-started-react-overview--page">
    <bal-doc-link-list-item template="react"></bal-doc-link-list-item>
  </a>
</bal-doc-link-list>

## Tutorials and Templates

A list of tutorials how to use or create this component and templates to see how it can
be combined with other components.

import IconDocument from '../../../../../../icons/svg/document.svg'
import IconAccount from '../../../../../../icons/svg/account.svg'

<bal-doc-link-list one-column>
  <a href="?path=/story/implementation-form--page">
    <bal-doc-link-list-item image={IconDocument} subject="Form Tutorial">
      Documentation how to build forms and how to use the components.
    </bal-doc-link-list-item>
  </a>
  <a href="?path=/story/design-common-templates--contact-form">
    <bal-doc-link-list-item image={IconAccount} subject="Template Contact Form">
      A template with to illustrate the structure of a form.
    </bal-doc-link-list-item>
  </a>
</bal-doc-link-list>

import testing from './testing.md'

<Description markdown={testing} />

<bal-doc-github link="/components/form/bal-select/stories/bal-select.docs.mdx"></bal-doc-github><|MERGE_RESOLUTION|>--- conflicted
+++ resolved
@@ -4,18 +4,6 @@
 
 <bal-doc-banner id="story--components-form-select--basic" >Select</bal-doc-banner>
 
-<<<<<<< HEAD
-=======
-<bal-doc-tabs>
-  <a href="#story--components-form-select--basic">Overview</a>
-  <a href="#examples">Examples</a>
-  <a href="#component-api">API</a>
-  <a href="#integration">Integration</a>
-  <a href="#tutorials-and-templates">Tutorials and Templates</a>
-  <a href="#testing">Testing</a>
-</bal-doc-tabs>
-
->>>>>>> cea07329
 <bal-doc-lead>
   <b>Select</b> allows the user to choose one or multiple option from a list.
 </bal-doc-lead>
