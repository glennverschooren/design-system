--- conflicted
+++ resolved
@@ -21,20 +21,5 @@
   </bal-select-option>
   <bal-select-option value="Thor" label="Thor God of Thunder">
     <b style="display: block">Thor God of Thunder</b>
-<<<<<<< HEAD
     <span class="is-small">Asgard</span>
-  </bal-select-option>`
-
-export const typeahead = `
-<bal-select typeahead placeholder="Try finding your hero" no-data-label="No option available">
-${marvelHeros}
-</bal-select>`
-
-export const multiSelect = `
-<bal-select multiple placeholder="Try finding your hero">
-${marvelHeros}
-</bal-select>`
-=======
-    <span>Asgard</span>
-  </bal-select-option>`
->>>>>>> 7bb64697
+  </bal-select-option>`