--- conflicted
+++ resolved
@@ -107,16 +107,13 @@
   @Prop() disabled = false
 
   /**
-<<<<<<< HEAD
+   * If `true` the element can not mutated, meaning the user can not edit the control.
+   */
+  @Prop() readonly = false
+
+  /**
    * @deprecated  Set this to `true` when the component is placed on a dark background.
-=======
-   * If `true` the element can not mutated, meaning the user can not edit the control.
-   */
-  @Prop() readonly = false
-
-  /**
    * Set this to `true` when the component is placed on a dark background.
->>>>>>> 596b5469
    */
   @Prop() inverted = false
 
@@ -788,12 +785,8 @@
                 }}
                 autocomplete={'off'}
                 placeholder={this.inputPlaceholder}
-<<<<<<< HEAD
-                readOnly={!this.typeahead}
+                readonly={!this.typeahead || this.disabled || this.readonly}
                 contentEditable={this.typeahead}
-=======
-                readonly={!this.typeahead || this.disabled || this.readonly}
->>>>>>> 596b5469
                 disabled={this.disabled}
                 tabindex={this.balTabindex}
                 onInput={this.handleInput}
