--- conflicted
+++ resolved
@@ -711,13 +711,8 @@
     }
 
     const Chip = (props: { value: string }) => (
-<<<<<<< HEAD
       <bal-tag color="primary" closable={!this.disabled} onBalCloseClick={_ => this.removeValue(props.value)}>
-        {findLabelByValue(this.options, props.value)}
-=======
-      <bal-tag size="small" dense closable onBalCloseClick={_ => this.removeValue(props.value)}>
         {findLabelByValue(this.options, props.value) || props.value}
->>>>>>> 7bb64697
       </bal-tag>
     )
 
@@ -789,13 +784,10 @@
               size="xsmall"
               color={this.disabled ? 'grey' : this.invalid ? 'danger' : 'primary'}
               turn={this.isPopoverOpen}
-<<<<<<< HEAD
-=======
               style={{
                 marginTop: this.isPopoverOpen ? '8px' : '0px',
               }}
               onClick={this.handleInputClick}
->>>>>>> 7bb64697
             ></bal-icon>
           </div>
           <bal-popover-content scrollable={this.scrollable}>
