--- conflicted
+++ resolved
@@ -176,11 +176,7 @@
             disabled={this.disabled || this.readonly || this.value <= this.min}
             onClick={_ => this.decrease()}
           ></bal-button>
-<<<<<<< HEAD
-          <bal-text space="none" color={this.disabled ? 'info' : this.invalid ? 'danger' : ''} bold>
-=======
-          <bal-text color={this.disabled || this.readonly ? 'hint' : this.invalid ? 'danger' : ''} bold>
->>>>>>> 596b5469
+          <bal-text space="none" color={this.disabled || this.readonly ? 'info' : this.invalid ? 'danger' : ''} bold>
             {formatLocaleNumber(`${this.language}-${this.region}`, this.value)}
           </bal-text>
           <bal-button
