--- conflicted
+++ resolved
@@ -4,14 +4,8 @@
     <meta charset="utf-8" />
     <meta name="viewport" content="width=device-width, initial-scale=1.0, minimum-scale=1.0, maximum-scale=5.0" />
     <meta http-equiv="X-UA-Compatible" content="IE=edge,chrome=1" />
-<<<<<<< HEAD
-    <link rel="stylesheet" href="/build/design-system-next-components.css" />
     <script type="module" src="/build/design-system-next-components.esm.js"></script>
     <script nomodule src="/build/design-system-next-components.js"></script>
-=======
-    <script type="module" src="/build/design-system-components.esm.js"></script>
-    <script nomodule src="/build/design-system-components.js"></script>
->>>>>>> a97f65be
   </head>
   <body>
     <bal-doc-app>
