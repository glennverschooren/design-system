--- conflicted
+++ resolved
@@ -21,11 +21,8 @@
   docs,
   status: 'stable',
   argTypes: {
-<<<<<<< HEAD
-=======
     ...withContent(),
     ...balCheckboxGroupArgTypes,
->>>>>>> 7bb64697
     invalid: balFieldArgTypes.invalid,
     hasFieldMessage: {
       description: 'Show a hint or validation message below the control',
