--- conflicted
+++ resolved
@@ -70,17 +70,6 @@
     <bal-field-label>Label</bal-field-label>
     <bal-field-control>
       <bal-checkbox-group :vertical="args.vertical">
-<<<<<<< HEAD
-        <bal-checkbox v-bind="args" v-model="args.value">
-          Label
-        </bal-checkbox>
-        <bal-checkbox v-bind="args" v-model="args.value">
-          Label
-        </bal-checkbox>
-        <bal-checkbox v-bind="args" v-model="args.value">
-          Label
-        </bal-checkbox>
-=======
         <bal-checkbox v-bind="args" v-model="args.checked">
           {{ args.content }}
         </bal-checkbox>
@@ -90,7 +79,6 @@
       <bal-checkbox v-bind="args" v-model="args.checked">
         {{ args.content }}
       </bal-checkbox>
->>>>>>> 08fa22db
       </bal-checkbox-group>
     </bal-field-control>
     <bal-field-message :color="args.invalid ? 'danger' : 'hint'" v-if="args.hasFieldMessage">Field Message</bal-field-message>
