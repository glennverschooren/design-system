--- conflicted
+++ resolved
@@ -60,16 +60,12 @@
   @Prop() inverted = false
 
   /**
-<<<<<<< HEAD
    * If `true` the component gets a invalid style.
    */
   @Prop() invalid = false
 
   /**
    * Emitted when the value property has changed.
-=======
-   * Emitted when the checked property has changed.
->>>>>>> ab16c6fc
    */
   @Event() balChange!: EventEmitter<boolean>
 
