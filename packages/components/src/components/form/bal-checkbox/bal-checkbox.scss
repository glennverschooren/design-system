@import './bal-checkbox-group/bal-checkbox-group';

bal-checkbox {
  position: relative;
  display: inline-flex;
  justify-content: flex-start;
  align-items: center;
  outline: none;
  min-width: 24px;
  min-height: 48px;

  &.bal-checkbox {
    input[type='checkbox'] {
      position: absolute;
      left: 0;
      top: 0;
      margin: 0;
      padding: 0;
      opacity: 0;
      outline: 0;
    }

    input[type='checkbox'] + label {
      cursor: pointer;
      -webkit-user-select: none;
      -moz-user-select: none;
      -ms-user-select: none;
      user-select: none;
    }

    label {
      @include font-smoothing();
      @include margin(0);

      line-height: 24px;
      contain: layout style;

      display: flex;
      align-items: center;
      justify-content: flex-start;
      text-align: left;

      min-height: 24px;
      cursor: pointer;
      -webkit-user-select: none;
      -moz-user-select: none;
      -ms-user-select: none;
      user-select: none;
      color: $blue;
      font-family: $family-primary;

      bal-text {
        padding-left: 32px;
      }

      bal-text:empty {
        padding-left: 0;
      }
    }

    @include desktop() {
      label {
        font-size: $size-normal;
      }
    }

    label::before,
    label::after {
      display: inline-block;
      position: absolute;
      background-color: transparent;
      background-position: center;
      background-repeat: no-repeat;
      background-size: 24px 24px;
    }

    label::before {
      content: '';
      left: 0;
      top: 0;
      height: 24px;
      width: 24px;
      border: 2px solid $blue;
      border-radius: $radius;
    }

    label::after {
      content: none;
      left: 9px;
      top: 4px;
      width: 7px;
      height: 13px;
      border-bottom: 2px solid $white;
      border-right: 2px solid $white;
      border-radius: 1px;
      border-top: 0;
      border-left: 0;
      -moz-transform: rotate(45deg);
      -ms-transform: rotate(45deg);
      -o-transform: rotate(45deg);
      -webkit-transform: rotate(45deg);
      transform: rotate(45deg);
    }

<<<<<<< HEAD
    input[type='checkbox']:not(.is-disabled) + label:hover {
      &::before {
        background: $grey-1;
        border-color: $light-blue-dark;
      }
    }

    input[type='checkbox']:checked:not(.is-disabled) + label:hover {
      &::before {
        border-color: $light-blue-dark;
        background: $light-blue-dark;
      }
    }

    input[type='checkbox']:checked + label::before {
      background: $blue;
=======
    input[type='checkbox'].is-disabled:not(.is-disabled-hidden) + label {
      cursor: default;
      opacity: 0.5;
>>>>>>> fd2f4640
    }

    input[type='checkbox']:checked + label::after {
      content: '';
    }

    input[type='checkbox']:disabled + label {
      cursor: not-allowed;
    }

    input[type='checkbox']:disabled + label:before {
      background: $grey-2;
      border-color: $grey-2;
    }

    input[type='checkbox']:checked:disabled + label:before {
      background: $grey-2;
    }

    input[type='checkbox']:checked:disabled + label:after {
      border-color: $grey-7;
    }

    input[type='checkbox']:focus-visible + label::before {
      box-shadow: $white 0 0 0 2px, $purple-dark 0 0 0 5px !important;
    }
  }
}

@import './bal-switch';<|MERGE_RESOLUTION|>--- conflicted
+++ resolved
@@ -102,7 +102,6 @@
       transform: rotate(45deg);
     }
 
-<<<<<<< HEAD
     input[type='checkbox']:not(.is-disabled) + label:hover {
       &::before {
         background: $grey-1;
@@ -119,31 +118,26 @@
 
     input[type='checkbox']:checked + label::before {
       background: $blue;
-=======
-    input[type='checkbox'].is-disabled:not(.is-disabled-hidden) + label {
-      cursor: default;
-      opacity: 0.5;
->>>>>>> fd2f4640
     }
 
     input[type='checkbox']:checked + label::after {
       content: '';
     }
 
-    input[type='checkbox']:disabled + label {
-      cursor: not-allowed;
+    input[type='checkbox'].is-disabled + label {
+      cursor: default;
     }
 
-    input[type='checkbox']:disabled + label:before {
+    input[type='checkbox'].is-disabled + label:before {
       background: $grey-2;
       border-color: $grey-2;
     }
 
-    input[type='checkbox']:checked:disabled + label:before {
+    input[type='checkbox']:checked.is-disabled + label:before {
       background: $grey-2;
     }
 
-    input[type='checkbox']:checked:disabled + label:after {
+    input[type='checkbox']:checked.is-disabled + label:after {
       border-color: $grey-7;
     }
 
