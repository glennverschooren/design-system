--- conflicted
+++ resolved
@@ -8,10 +8,6 @@
   outline: none;
   min-width: 24px;
   min-height: 48px;
-
-  &.is-dense {
-    min-height: 24px;
-  }
 
   &.bal-checkbox {
     input[type='checkbox'] {
@@ -106,15 +102,14 @@
       transform: rotate(45deg);
     }
 
-<<<<<<< HEAD
-    input[type='checkbox']:not(:disabled) + label:hover {
+    input[type='checkbox']:not(.is-disabled) + label:hover {
       &::before {
         background: $grey-1;
         border-color: $light-blue-dark;
       }
     }
 
-    input[type='checkbox']:checked:not(:disabled) + label:hover {
+    input[type='checkbox']:checked:not(.is-disabled) + label:hover {
       &::before {
         border-color: $light-blue-dark;
         background: $light-blue-dark;
@@ -123,11 +118,6 @@
 
     input[type='checkbox']:checked + label::before {
       background: $blue;
-=======
-    input[type='checkbox'].is-disabled:not(.is-disabled-hidden) + label {
-      cursor: not-allowed;
-      opacity: 0.5;
->>>>>>> 596b5469
     }
 
     input[type='checkbox']:checked + label::after {
@@ -143,7 +133,6 @@
       border-color: $grey-2;
     }
 
-<<<<<<< HEAD
     input[type='checkbox']:checked:disabled + label:before {
       background: $grey-2;
     }
@@ -154,11 +143,6 @@
 
     input[type='checkbox']:focus-visible + label::before {
       box-shadow: $white 0 0 0 2px, $purple-dark 0 0 0 5px !important;
-=======
-      input[type='checkbox']:hover:not(.is-disabled) + label:before {
-        border-color: $white;
-      }
->>>>>>> 596b5469
     }
   }
 }
