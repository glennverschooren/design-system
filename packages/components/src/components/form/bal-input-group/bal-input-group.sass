@import '@baloise/design-system-css/scss/baloise-design-system.utilities'
@import './bal-input-group.mixins'

+block(input-group)
  +unselectable
  position: relative
  display: flex
  width: 100%
  align-items: center
  min-height: 48px
  gap: 4px
  border: var(--bal-border-width-normal) solid var(--bal-color-border-grey)
  border-radius: var(--bal-radius-small)
  background: var(--bal-color-white)

  .input
    min-height: 44px
    height: 44px
    border: none
    border-radius: var(--bal-radius-none)
    padding-left: 0
    padding-right: 0
    padding-bottom: calc(0.5em - 5px)
    padding-top: calc(0.5em - 5px)

  .bal-select__control
    border: none
    min-height: 44px

  .bal-select__control__input
    padding-left: 0 !important
    padding-right: 0 !important

  .bal-icon
    min-width: 48px

  & > *:first-child.bal-select .bal-select__control
    padding-left: 0.625rem

  & > *:first-child.bal-input
    .input
      padding-left: 0.625rem

  & > *:last-child.bal-input
    .input
      padding-right: 0.625rem

  & > *:first-child.input
    padding-left: 0.625rem

  & > *:last-child.input
    padding-right: 0.625rem

  & > *:last-child.bal-tag
    margin-right: 0.625rem

  & > *:first-child.bal-tag
    margin-left: 0.625rem

  &.is-hovered,
  &:hover
    &,
    .input,
    .bal-select__control
      background: var(--bal-color-grey-1)

  +modifier(is-danger)
    &,
    .input
      border-color: var(--bal-color-border-danger)
      background: var(--bal-color-danger-1)

    svg
      g,
      path,
      circle
        fill: var(--bal-color-border-danger)

  @include inputGroupTheme('danger', var(--bal-color-danger-1), var(--bal-color-border-danger))
  @include inputGroupTheme('success', var(--bal-color-success-1), var(--bal-color-border-success))
  @include inputGroupTheme('warning', var(--bal-color-warning-1), var(--bal-color-border-warning))
  @include inputGroupTheme('disabled', var(--bal-color-grey-2), var(--bal-color-border-grey-dark))

  +modifier(is-disabled)
    &,
    .input
      cursor: default
      pointer-events: none
      user-select: none
<<<<<<< HEAD
      color: var(--bal-text-color-grey)

      ::placeholder
        color: var(--bal-text-color-grey)
=======
      color: var(--bal-color-text-grey-dark)

      ::placeholder
        color: var(--bal-color-text-grey)
>>>>>>> c5e5ec13

    .tag
      background-color: var(--bal-color-grey-5)

      span
        color: var(--bal-text-color-white)

      .delete
        display: none

  &:not(.bal-input-group--is-disabled)
    &:focus-within
      border-color: var(--bal-color-primary)<|MERGE_RESOLUTION|>--- conflicted
+++ resolved
@@ -87,17 +87,10 @@
       cursor: default
       pointer-events: none
       user-select: none
-<<<<<<< HEAD
-      color: var(--bal-text-color-grey)
+      color: var(--bal-text-color-grey-dark)
 
       ::placeholder
         color: var(--bal-text-color-grey)
-=======
-      color: var(--bal-color-text-grey-dark)
-
-      ::placeholder
-        color: var(--bal-color-text-grey)
->>>>>>> c5e5ec13
 
     .tag
       background-color: var(--bal-color-grey-5)
