import {
  Component,
  ComponentInterface,
  Element,
  Event,
  EventEmitter,
  h,
  Host,
  Listen,
  Method,
  Prop,
  State,
  Watch,
} from '@stencil/core'
import { debounceEvent, findItemLabel, inheritAttributes } from '../../../helpers/helpers'
import {
  FormInput,
  getInputTarget,
  inputHandleBlur,
  inputHandleChange,
  inputHandleClick,
  inputHandleFocus,
  inputHandleHostClick,
  inputListenOnClick,
  inputSetBlur,
  inputSetFocus,
  stopEventBubbling,
} from '../../../helpers/form-input.helpers'
import { Props, Events } from '../../../types'
import {
  formatClaim,
  formatOffer,
  formatPolicy,
  MAX_LENGTH_CLAIM_NUMBER,
  MAX_LENGTH_CONTRACT_NUMBER,
  MAX_LENGTH_OFFER_NUMBER,
} from './bal-input-util'
import isNil from 'lodash.isnil'
import { ACTION_KEYS, isCtrlOrCommandKey, NUMBER_KEYS } from '../../../constants/keys.constant'
<<<<<<< HEAD
import { BEM } from '../../../utils/bem'
=======

>>>>>>> 4652dc5b
@Component({
  tag: 'bal-input',
})
export class Input implements ComponentInterface, FormInput<string | undefined> {
  private inputId = `bal-input-${InputIds++}`
  private inheritedAttributes: { [k: string]: any } = {}

  nativeInput?: HTMLInputElement
  inputValue = this.value

  @Element() el!: HTMLElement

  @State() hasFocus = false

  /**
   * The name of the control, which is submitted with the form data.
   */
  @Prop() name: string = this.inputId

  /**
   * If `true` the component gets a invalid style.
   */
  @Prop() invalid = false

  /**
   * Defines the text align of the input value.
   */
  @Prop() textAlign: 'center' | 'left' | 'right' = 'left'

  /**
   * Defines the type of the input (text, number, email ...).
   */
  @Prop() type: Props.BalInputInputType = 'text'

  /**
   * If the value of the type attribute is `"file"`, then this attribute will indicate the types of files that the server accepts, otherwise it will be ignored. The value must be a comma-separated list of unique content type specifiers.
   */
  @Prop() accept?: string

  /**
   * Indicates whether and how the text value should be automatically capitalized as it is entered/edited by the user.
   * Available options: `"off"`, `"none"`, `"on"`, `"sentences"`, `"words"`, `"characters"`.
   */
  @Prop() autocapitalize = 'off'

  /**
   * Indicates whether the value of the control can be automatically completed by the browser.
   */
  @Prop() autocomplete: Props.BalInputAutocomplete = 'off'

  /**
   * Whether auto correction should be enabled when the user is entering/editing the text value.
   */
  @Prop() autocorrect: Props.BalInputAutocorrect = 'off'

  /**
   * This Boolean attribute lets you specify that a form control should have input focus when the page loads.
   */
  @Prop() autofocus = false

  /**
   * Set the amount of time, in milliseconds, to wait to trigger the `balChange` event after each keystroke. This also impacts form bindings such as `ngModel` or `v-model`.
   */
  @Prop() debounce = 0

  @Watch('debounce')
  protected debounceChanged() {
    this.balChange = debounceEvent(this.balChange, this.debounce)
  }

  /**
   * Instructional text that shows before the input has a value.
   */
  @Prop() placeholder?: string

  /**
   * The maximum value, which must not be less than its minimum (min attribute) value.
   */
  @Prop() max?: string

  /**
   * Defines the max length of the value.
   */
  @Prop() maxLength?: number

  /**
   * The minimum value, which must not be greater than its maximum (max attribute) value.
   */
  @Prop() min?: string

  /**
   * Defines the min length of the value.
   */
  @Prop() minLength?: number

  /**
   * If `true`, the user can enter more than one value. This attribute applies when the type attribute is set to `"email"` or `"file"`, otherwise it is ignored.
   */
  @Prop() multiple?: boolean

  /**
   * A regular expression that the value is checked against. The pattern must match the entire value, not just some subset. Use the title attribute to describe the pattern to help the user. This attribute applies when the value of the type attribute is `"text"`, `"search"`, `"tel"`, `"url"`, `"email"`, `"date"`, or `"password"`, otherwise it is ignored. When the type attribute is `"date"`, `pattern` will only be used in browsers that do not support the `"date"` input type natively. See https://developer.mozilla.org/en-US/docs/Web/HTML/Element/input/date for more information.
   */
  @Prop() pattern?: string

  /**
   * If `true`, the user must fill in a value before submitting a form.
   */
  @Prop() required = false

  /**
   * If `true`, the element will have its spelling and grammar checked.
   */
  @Prop() spellcheck = false

  /**
   * If `true` this component can be placed on dark background
   */
  @Prop() inverted = false

  /**
   * If `true`, the element is not mutable, focusable, or even submitted with the form. The user can neither edit nor focus on the control, nor its form control descendants.
   */
  @Prop() disabled = false

  /**
   * If `true` the element can not mutated, meaning the user can not edit the control.
   */
  @Prop() readonly = false

  /**
   * If `true` the input gets a clickable cursor style
   */
  @Prop() clickable = false

  /**
   * @deprecated
   * If `true` on mobile device the number keypad is active. Use the <bal-number-input> component instead.
   */
  @Prop() numberInput = false

  @Watch('numberInput')
  numberInputHandler() {
    if (this.numberInput) {
      console.warn('[DEPRECATED] - Please use the component <bal-number-input> instead')
    }
  }

  /**
   * @deprecated
   * Defines the allowed decimal points for the `number-input`. Use the <bal-number-input> component instead.
   */
  @Prop() decimal?: number

  @Watch('decimal')
  decimalHandler() {
    if (this.decimal) {
      console.warn('[DEPRECATED] - Please use the component <bal-number-input> instead')
    }
  }

  /**
   * Adds a suffix the the input-value after blur.
   */
  @Prop() suffix?: string

  /**
   * @internal
   * If `true` the input will get some right padding.
   */
  @Prop() hasIconRight = false

  /**
   * A hint to the browser for which keyboard to display.
   * Possible values: `"none"`, `"text"`, `"tel"`, `"url"`,
   * `"email"`, `"numeric"`, `"decimal"`, and `"search"`.
   */
  @Prop() inputmode?: Props.BalInputInputMode

  /**
   * The value of the input.
   */
  @Prop({ mutable: true }) value?: string = undefined

  /**
   * Mask of the input field. It defines what the user can enter and how the format looks like. Currently, only for Switzerland formatted.
   * Formatting for 'contract-number': '99/1.234.567-1'
   * Formatting for 'claim-number': ('73/001217/16.9')
   * Formatting for 'offer-number': ('98/7.654.321')
   */
  @Prop() mask?: Props.BalInputMask = undefined

  /**
   * Emitted when a keyboard input occurred.
   */
  @Event() balInput!: EventEmitter<Events.BalInputInputDetail>

  /**
   * Emitted when a keyboard input occurred.
   */
  @Event() balBlur!: EventEmitter<FocusEvent>

  /**
   * Emitted when the input has clicked.
   */
  @Event() balClick!: EventEmitter<MouseEvent>

  /**
   * Emitted when a keyboard key has pressed.
   */
  @Event() balKeyPress!: EventEmitter<KeyboardEvent>

  /**
   * Emitted when the input has focus.
   */
  @Event() balFocus!: EventEmitter<FocusEvent>

  /**
   * Emitted when the input value has changed.
   */
  @Event() balChange!: EventEmitter<Events.BalInputChangeDetail>

  @Listen('click', { capture: true, target: 'document' })
  listenOnClick(event: UIEvent) {
    inputListenOnClick(this, event)
  }

  connectedCallback() {
    this.debounceChanged()
  }

  componentDidLoad() {
    this.inputValue = this.value
  }

  componentWillLoad() {
    this.inheritedAttributes = inheritAttributes(this.el, ['aria-label', 'tabindex', 'title'])
  }

  /**
   * Sets focus on the native `input` in `bal-input`. Use this method instead of the global
   * `input.focus()`.
   */
  @Method()
  async setFocus() {
    inputSetFocus(this)
  }

  /**
   * Sets blur on the native `input` in `bal-input`. Use this method instead of the global
   * `input.blur()`.
   * @internal
   */
  @Method()
  async setBlur() {
    inputSetBlur(this)
  }

  /**
   * Returns the native `<input>` element used under the hood.
   */
  @Method()
  getInputElement(): Promise<HTMLInputElement> {
    return Promise.resolve(this.nativeInput!)
  }

  private getRawValue(): string {
    const value = (this.value || '').toString()
    return value
  }

  private getFormattedValue(): string {
    const value = this.getRawValue()
    const suffix = this.suffix !== undefined && value !== undefined && value !== '' ? ' ' + this.suffix : ''
    return `${value}${suffix}`
  }

  private onInput = (ev: InputEvent) => {
    const input = getInputTarget(ev)
    const cursorPositionStart = (ev as any).target?.selectionStart
    const cursorPositionEnd = (ev as any).target?.selectionEnd
    if (input) {
      switch (this.mask) {
        case 'contract-number': {
          this.inputValue = input.value.replace(/\D/g, '')
          if (this.inputValue.length > MAX_LENGTH_CONTRACT_NUMBER) {
            this.inputValue = this.inputValue.substring(0, MAX_LENGTH_CONTRACT_NUMBER)
          }
          input.value = formatPolicy(this.inputValue)
          if (cursorPositionStart < this.inputValue.length) {
            input.setSelectionRange(cursorPositionStart, cursorPositionEnd)
          }
          break
        }
        case 'offer-number': {
          this.inputValue = input.value.replace(/\D/g, '')
          if (this.inputValue.length > MAX_LENGTH_OFFER_NUMBER) {
            this.inputValue = this.inputValue.substring(0, MAX_LENGTH_OFFER_NUMBER)
          }
          input.value = formatOffer(this.inputValue)
          if (cursorPositionStart < this.inputValue.length) {
            input.setSelectionRange(cursorPositionStart, cursorPositionEnd)
          }
          break
        }
        case 'claim-number': {
          this.inputValue = input.value.replace(/[^\dX]/g, '')
          const inputParts = [
            this.inputValue.substring(0, MAX_LENGTH_CLAIM_NUMBER - 1),
            this.inputValue.substring(MAX_LENGTH_CLAIM_NUMBER - 1, MAX_LENGTH_CLAIM_NUMBER),
            this.inputValue.substring(MAX_LENGTH_CLAIM_NUMBER),
          ].filter(val => val.length > 0)
          switch (inputParts.length) {
            case 1:
              this.inputValue = `${inputParts[0].replace(/\D/g, '')}`
              break
            case 2:
              this.inputValue = `${inputParts[0].replace(/\D/g, '')}${inputParts[1]}`
              break
            default:
              this.inputValue = `${inputParts[0].replace(/\D/g, '')}${inputParts[1]}${inputParts[2]?.replace(
                /\D/g,
                '',
              )}`
          }
          if (this.inputValue.length > MAX_LENGTH_CLAIM_NUMBER) {
            this.inputValue = this.inputValue.substring(0, MAX_LENGTH_CLAIM_NUMBER)
          }
          input.value = formatClaim(this.inputValue)

          if (cursorPositionStart < this.inputValue.length) {
            input.setSelectionRange(cursorPositionStart, cursorPositionEnd)
          }
          break
        }
        default:
          this.inputValue = input.value
      }
    }

    this.balInput.emit(this.inputValue)
  }

  private onFocus = (event: FocusEvent) => inputHandleFocus(this, event)

  private onBlur = (ev: FocusEvent) => {
    inputHandleBlur(this, ev)

    const input = ev.target as HTMLInputElement | null
    if (input) {
      if (this.mask === undefined) {
        input.value = this.getFormattedValue()
      }
      inputHandleChange(this)
    }
  }

  private getMaskAllowedKeys() {
    return [...NUMBER_KEYS, ...ACTION_KEYS]
  }

  private onKeydown = (event: KeyboardEvent) => {
    if (this.mask !== undefined && !isNil(event) && !isCtrlOrCommandKey(event)) {
      if (
        !(
          this.getMaskAllowedKeys().includes(event.key) ||
          (this.mask === 'claim-number' &&
            event.key === 'X' &&
            this.inputValue &&
            this.inputValue.length >= MAX_LENGTH_CLAIM_NUMBER - 1)
        )
      ) {
        // do not trigger next event -> on input
        return stopEventBubbling(event)
      }
    }
  }

  private onClick = (event: MouseEvent) => inputHandleClick(this, event)

  private handleClick = (event: MouseEvent) => inputHandleHostClick(this, event)

  render() {
    /**
     * @deprecated should be removed in the next breaking change release.
     */
    if (this.numberInput) {
      const numberValue: number | undefined = !this.value ? undefined : parseFloat(this.value)
      return (
        <bal-number-input
          value={numberValue}
          name={this.name}
          disabled={this.disabled}
          readonly={this.readonly}
          invalid={this.invalid}
          decimal={this.decimal}
          suffix={this.suffix}
          placeholder={this.placeholder}
          required={this.required}
          debounce={this.debounce}
          onBalFocus={e => this.balFocus.emit(e.detail)}
          onBalBlur={e => this.balBlur.emit(e.detail)}
          onBalInput={e => this.balInput.emit(e.detail?.toString())}
          onBalChange={e => this.balChange.emit(e.detail?.toString())}
          onBalKeyPress={e => this.balKeyPress.emit(e.detail)}
          onBalClick={e => this.balClick.emit(e.detail)}
        ></bal-number-input>
      )
    }
    let value = this.hasFocus ? this.getRawValue() : this.getFormattedValue()
    if (this.mask !== undefined) {
      switch (this.mask) {
        case 'contract-number':
          value = formatPolicy(value)
          break
        case 'claim-number':
          value = formatClaim(value)
          break
        case 'offer-number':
          value = formatOffer(value)
      }
    }
    const labelId = this.inputId + '-lbl'
    const label = findItemLabel(this.el)
    if (label) {
      label.id = labelId
      label.htmlFor = this.inputId
    }
    let inputProps = {}
    if (this.pattern) {
      inputProps = { pattern: this.pattern }
    }

    const block = BEM.block('input')

    return (
      <Host
        onClick={this.handleClick}
        aria-disabled={this.disabled ? 'true' : null}
        class={{
          ...block.class(),
        }}
      >
        <input
          class={{
            'input': true,
            'data-test-input': true,
            'is-disabled': this.disabled || this.readonly,
            'is-danger': this.invalid,
            'is-inverted': this.inverted,
            'clickable': this.clickable,
            'has-icon-right': this.hasIconRight,
            'has-text-centered': this.textAlign === 'center',
            'has-text-right': this.textAlign === 'right',
          }}
          ref={inputEl => (this.nativeInput = inputEl)}
          id={this.inputId}
          aria-labelledby={labelId}
          disabled={this.disabled}
          accept={this.accept}
          inputMode={this.inputmode}
          autoCapitalize={this.autocapitalize}
          autoComplete={this.autocomplete}
          autoCorrect={this.autocorrect}
          autofocus={this.autofocus}
          min={this.min}
          max={this.max}
          minLength={this.minLength}
          maxLength={this.maxLength}
          multiple={this.multiple}
          name={this.name}
          placeholder={this.placeholder || ''}
          readonly={this.readonly}
          required={this.required}
          spellcheck={this.spellcheck}
          type={this.type}
          value={value}
          onFocus={this.onFocus}
          onInput={ev => this.onInput(ev as InputEvent)}
          onKeyDown={e => this.onKeydown(e)}
          onBlur={this.onBlur}
          onClick={this.onClick}
          onKeyPress={e => this.balKeyPress.emit(e)}
          {...inputProps}
          {...this.inheritedAttributes}
        />
      </Host>
    )
  }
}

let InputIds = 0<|MERGE_RESOLUTION|>--- conflicted
+++ resolved
@@ -37,11 +37,7 @@
 } from './bal-input-util'
 import isNil from 'lodash.isnil'
 import { ACTION_KEYS, isCtrlOrCommandKey, NUMBER_KEYS } from '../../../constants/keys.constant'
-<<<<<<< HEAD
 import { BEM } from '../../../utils/bem'
-=======
-
->>>>>>> 4652dc5b
 @Component({
   tag: 'bal-input',
 })
