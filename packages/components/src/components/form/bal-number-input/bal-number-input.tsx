--- conflicted
+++ resolved
@@ -42,11 +42,13 @@
 } from '../../../utils/form-input'
 import { debounceEvent, findItemLabel } from '../../../utils/helpers'
 import { inheritAttributes } from '../../../utils/attributes'
-<<<<<<< HEAD
-import { getDecimalSeparator, getThousandSeparator, getNegativeSymbol } from '../../../utils/number'
-=======
-import { getDecimalSeparator, getThousandSeparator, parseFloatString, formatFloatString } from '../../../utils/number'
->>>>>>> 6d22ef67
+import {
+  getDecimalSeparator,
+  getThousandSeparator,
+  parseFloatString,
+  formatFloatString,
+  getNegativeSymbol,
+} from '../../../utils/number'
 import { formatInputValue } from './bal-input.utils'
 import { BEM } from '../../../utils/bem'
 
