@import 'bal-radio-group/bal-radio-group.scss';
@import 'select-button.scss';

bal-radio.bal-radio:not(.bal-select-button) {
  position: relative;
  display: inline-flex;
  justify-content: flex-start;
  align-items: center;
  outline: none;
  min-width: 24px;
  min-height: 48px;

  &.is-dense {
    min-height: 24px;
  }

  .has-padding-left {
    padding-left: 32px;
  }

<<<<<<< HEAD
  input[type='radio'] {
    position: absolute;
    left: 0;
    top: 0;
    margin: 0;
    padding: 0;
    opacity: 0;
    outline: 0;
=======
  &.bal-radio {
    min-height: 36px;
    min-width: 24px;
    display: inline-block;
    position: relative;
    outline-style: none;

    input[type='radio'] {
      position: absolute;
      left: 0;
      top: 0;
      margin: 0;
      padding: 0;
      opacity: 0;
      outline: 0;
    }

    input[type='radio'] + label {
      @include font-smoothing();
      @include margin(0);

      line-height: 22px;
      contain: layout style;

      display: flex;
      align-items: center;
      justify-content: flex-start;
      text-align: left;

      min-height: 36px;
      cursor: pointer;
      -webkit-user-select: none;
      -moz-user-select: none;
      -ms-user-select: none;
      user-select: none;
      color: $blue;
      font-family: $family-primary;
    }

    input[type='radio'] + label::before,
    input[type='radio'] + label::after {
      display: inline-block;
      position: absolute;
      left: 0;
      top: 6px;
      height: 24px;
      width: 24px;
      border-radius: 50%;
      border: 1px solid $blue;
    }

    input[type='radio'] + label:before {
      content: '';
      border: 1px solid $blue-3;
    }

    input[type='radio'] + label:after {
      content: none;
      background: $blue;
      transform: scale(0.4);
      top: 6px;
      left: 0;
    }

    input[type='radio'].is-disabled + label {
      cursor: default;
      opacity: 0.5;
    }

    input[type='radio']:checked + label::after {
      content: '';
    }

    input[type='radio']:hover:not([disabled]) + label:before {
      border-color: $blue;
    }

    input[type='radio']:focus-visible + label::before {
      outline: 1px dashed $cyan !important;
    }

    &.is-inverted {
      input[type='radio']:hover:not([disabled]) + label:before {
        border-color: $white;
      }

      input[type='radio'] + label:after {
        background: $white;
      }

      input[type='radio'] + label {
        color: $white;
      }
    }
>>>>>>> fd2f4640
  }

  input[type='radio'] + label {
    @include font-smoothing();
    @include margin(0);

    line-height: 24px;
    contain: layout style;

    display: flex;
<<<<<<< HEAD
    align-items: center;
    justify-content: flex-start;
    text-align: left;

    min-height: 24px;
    cursor: pointer;
    -webkit-user-select: none;
    -moz-user-select: none;
    -ms-user-select: none;
    user-select: none;
    color: $blue;
    font-family: $family-primary;
  }

  input[type='radio'] + label::before,
  input[type='radio'] + label::after {
    display: inline-block;
    position: absolute;
    left: 0;
    top: 0;
    height: 24px;
    width: 24px;
    border-radius: 50%;
  }

  input[type='radio'] + label:before {
    content: '';
    border: 2px solid $blue;
  }

  input[type='radio'] + label:after {
    content: none;
    background: $white;
    transform: scale(0.25);
    top: 0;
    left: 0;
  }

  input[type='radio']:checked + label::before {
    background: $blue;
  }

  input[type='radio']:checked + label::after {
    content: '';
  }

  input[type='radio']:hover:not([disabled]) + label:before {
    border-color: $blue;
  }

  input[type='radio']:disabled + label {
    opacity: 1;
    cursor: not-allowed;
  }

  input[type='radio']:disabled + label:before {
    cursor: not-allowed;
    background: $grey-2;
    border-color: $grey-2;
  }

  input[type='radio']:checked:disabled + label:after {
    cursor: not-allowed;
    background: $grey-7;
  }

  input[type='radio']:focus-visible + label:before {
    box-shadow: $white 0 0 0 2px, $purple-dark 0 0 0 5px !important;
=======
    flex: 1;

    input[type='radio'] {
      position: absolute;
      opacity: 0;
    }

    input[type='radio']:focus-visible ~ label {
      outline: none;
      border: 2px dashed $cyan;
    }

    label {
      @include font-smoothing();
      @include margin(0);

      contain: layout style;
      line-height: 1.125;
      display: flex;
      flex: 1 1 0;
      min-height: 32px;
      flex-direction: column;
      align-items: center;
      justify-content: center;
      cursor: pointer;
      border-radius: 100px;
      background: transparent;
      padding: 4px 16px !important;
      border-color: transparent;
      border-width: 2px;
      font-family: $family-primary;
      font-size: $size-normal !important;

      &:hover {
        color: $blue;
      }

      text-align: center;
      color: $text-light;
    }

    @include desktop() {
      label {
        font-size: $size-normal !important;
      }
    }

    input:checked ~ label {
      border-color: $blue;
      background: $blue;
      color: white;

      &:hover {
        color: white;
      }
    }

    input.is-disabled ~ label {
      cursor: default;
      color: $text-light;

      &:hover {
        color: $text-light;
      }
    }

    input.is-disabled:checked ~ label {
      border-color: $blue;
      background: $blue;
      opacity: 0.5;
      color: white;

      &:hover {
        color: white;
      }
    }

    &.is-inverted {
      label:hover {
        color: white;
      }

      input:checked ~ label {
        border-color: $white;
        background: $white;
        color: $blue;

        &:hover {
          color: $blue;
        }
      }

      input[type='radio']:focus-visible ~ label {
        outline: none;
        border: 2px dashed $cyan;
      }

      input.is-disabled:checked ~ label {
        border-color: $blue;
        background: $white;
        opacity: 0.5;
        color: $blue;

        &:hover {
          color: $blue;
        }
      }

      input.is-disabled ~ label {
        cursor: default;
        color: $blue-3;

        &:hover {
          color: $blue-3;
        }
      }
    }
>>>>>>> fd2f4640
  }
}<|MERGE_RESOLUTION|>--- conflicted
+++ resolved
@@ -18,7 +18,6 @@
     padding-left: 32px;
   }
 
-<<<<<<< HEAD
   input[type='radio'] {
     position: absolute;
     left: 0;
@@ -27,102 +26,6 @@
     padding: 0;
     opacity: 0;
     outline: 0;
-=======
-  &.bal-radio {
-    min-height: 36px;
-    min-width: 24px;
-    display: inline-block;
-    position: relative;
-    outline-style: none;
-
-    input[type='radio'] {
-      position: absolute;
-      left: 0;
-      top: 0;
-      margin: 0;
-      padding: 0;
-      opacity: 0;
-      outline: 0;
-    }
-
-    input[type='radio'] + label {
-      @include font-smoothing();
-      @include margin(0);
-
-      line-height: 22px;
-      contain: layout style;
-
-      display: flex;
-      align-items: center;
-      justify-content: flex-start;
-      text-align: left;
-
-      min-height: 36px;
-      cursor: pointer;
-      -webkit-user-select: none;
-      -moz-user-select: none;
-      -ms-user-select: none;
-      user-select: none;
-      color: $blue;
-      font-family: $family-primary;
-    }
-
-    input[type='radio'] + label::before,
-    input[type='radio'] + label::after {
-      display: inline-block;
-      position: absolute;
-      left: 0;
-      top: 6px;
-      height: 24px;
-      width: 24px;
-      border-radius: 50%;
-      border: 1px solid $blue;
-    }
-
-    input[type='radio'] + label:before {
-      content: '';
-      border: 1px solid $blue-3;
-    }
-
-    input[type='radio'] + label:after {
-      content: none;
-      background: $blue;
-      transform: scale(0.4);
-      top: 6px;
-      left: 0;
-    }
-
-    input[type='radio'].is-disabled + label {
-      cursor: default;
-      opacity: 0.5;
-    }
-
-    input[type='radio']:checked + label::after {
-      content: '';
-    }
-
-    input[type='radio']:hover:not([disabled]) + label:before {
-      border-color: $blue;
-    }
-
-    input[type='radio']:focus-visible + label::before {
-      outline: 1px dashed $cyan !important;
-    }
-
-    &.is-inverted {
-      input[type='radio']:hover:not([disabled]) + label:before {
-        border-color: $white;
-      }
-
-      input[type='radio'] + label:after {
-        background: $white;
-      }
-
-      input[type='radio'] + label {
-        color: $white;
-      }
-    }
->>>>>>> fd2f4640
   }
 
   input[type='radio'] + label {
@@ -133,7 +36,6 @@
     contain: layout style;
 
     display: flex;
-<<<<<<< HEAD
     align-items: center;
     justify-content: flex-start;
     text-align: left;
@@ -184,142 +86,23 @@
     border-color: $blue;
   }
 
-  input[type='radio']:disabled + label {
+  input[type='radio'].is-disabled + label {
     opacity: 1;
-    cursor: not-allowed;
+    cursor: default;
   }
 
-  input[type='radio']:disabled + label:before {
-    cursor: not-allowed;
+  input[type='radio'].is-disabled + label:before {
+    cursor: default;
     background: $grey-2;
     border-color: $grey-2;
   }
 
-  input[type='radio']:checked:disabled + label:after {
-    cursor: not-allowed;
+  input[type='radio']:checked.is-disabled + label:after {
+    cursor: default;
     background: $grey-7;
   }
 
   input[type='radio']:focus-visible + label:before {
     box-shadow: $white 0 0 0 2px, $purple-dark 0 0 0 5px !important;
-=======
-    flex: 1;
-
-    input[type='radio'] {
-      position: absolute;
-      opacity: 0;
-    }
-
-    input[type='radio']:focus-visible ~ label {
-      outline: none;
-      border: 2px dashed $cyan;
-    }
-
-    label {
-      @include font-smoothing();
-      @include margin(0);
-
-      contain: layout style;
-      line-height: 1.125;
-      display: flex;
-      flex: 1 1 0;
-      min-height: 32px;
-      flex-direction: column;
-      align-items: center;
-      justify-content: center;
-      cursor: pointer;
-      border-radius: 100px;
-      background: transparent;
-      padding: 4px 16px !important;
-      border-color: transparent;
-      border-width: 2px;
-      font-family: $family-primary;
-      font-size: $size-normal !important;
-
-      &:hover {
-        color: $blue;
-      }
-
-      text-align: center;
-      color: $text-light;
-    }
-
-    @include desktop() {
-      label {
-        font-size: $size-normal !important;
-      }
-    }
-
-    input:checked ~ label {
-      border-color: $blue;
-      background: $blue;
-      color: white;
-
-      &:hover {
-        color: white;
-      }
-    }
-
-    input.is-disabled ~ label {
-      cursor: default;
-      color: $text-light;
-
-      &:hover {
-        color: $text-light;
-      }
-    }
-
-    input.is-disabled:checked ~ label {
-      border-color: $blue;
-      background: $blue;
-      opacity: 0.5;
-      color: white;
-
-      &:hover {
-        color: white;
-      }
-    }
-
-    &.is-inverted {
-      label:hover {
-        color: white;
-      }
-
-      input:checked ~ label {
-        border-color: $white;
-        background: $white;
-        color: $blue;
-
-        &:hover {
-          color: $blue;
-        }
-      }
-
-      input[type='radio']:focus-visible ~ label {
-        outline: none;
-        border: 2px dashed $cyan;
-      }
-
-      input.is-disabled:checked ~ label {
-        border-color: $blue;
-        background: $white;
-        opacity: 0.5;
-        color: $blue;
-
-        &:hover {
-          color: $blue;
-        }
-      }
-
-      input.is-disabled ~ label {
-        cursor: default;
-        color: $blue-3;
-
-        &:hover {
-          color: $blue-3;
-        }
-      }
-    }
->>>>>>> fd2f4640
   }
 }