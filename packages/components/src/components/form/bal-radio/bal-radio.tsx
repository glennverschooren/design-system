--- conflicted
+++ resolved
@@ -48,11 +48,6 @@
   @Prop() interface: Props.BalRadioInterface = 'radio'
 
   /**
-   * If `true`, the radio has a reduced height.
-   */
-  @Prop() dense = false
-
-  /**
    * The tabindex of the control.
    */
   @Prop() value: number | string | boolean = ''
@@ -82,15 +77,14 @@
   @Prop() disabled = false
 
   /**
-<<<<<<< HEAD
    * If `true` the component gets a invalid style.
    */
   @Prop() invalid = false
-=======
+
+  /**
    * If `true` the element can not mutated, meaning the user can not edit the control.
    */
   @Prop() readonly = false
->>>>>>> 596b5469
 
   /**
    * If `true`, the control works on dark background.
@@ -201,12 +195,7 @@
           'bal-radio': this.interface === 'radio',
           'bal-select-button': this.interface === 'select-button',
           'is-inverted': this.inverted,
-<<<<<<< HEAD
-          'is-dense': this.dense,
-          'is-disabled': this.disabled,
-=======
           'is-disabled': this.disabled || this.readonly,
->>>>>>> 596b5469
           'is-focused': this.hasFocus,
         }}
         onClick={this.onClick}
