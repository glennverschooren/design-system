--- conflicted
+++ resolved
@@ -47,16 +47,12 @@
   @Prop() interface: 'radio' | 'select-button' = 'radio'
 
   /**
-<<<<<<< HEAD
    * If `true`, the radio has a reduced height.
    */
   @Prop() dense = false
 
   /**
    * The tabindex of the control.
-=======
-   * The value of the control.
->>>>>>> 08fa22db
    */
   @Prop() value = ''
 
