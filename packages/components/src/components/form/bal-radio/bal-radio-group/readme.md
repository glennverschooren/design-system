### bal-radio-group
 
#### Properties

<<<<<<< HEAD
Follow the [Property Usage](https://design.baloise.dev/?path=/docs/usage-property--page) guide to learn how to change properties of the component.

| Property           | Attribute            | Description                                                     | Type                           | Default        |
| ------------------ | -------------------- | --------------------------------------------------------------- | ------------------------------ | -------------- |
| `disabled`         | `disabled`           | If `true`, the user cannot interact with the radios.            | `boolean `, ` undefined`       | `undefined`    |
| `interface`        | `interface`          | Defines the layout of the radio button                          | `"radio" `, ` "select-button"` | `'radio'`      |
| `inverted`         | `inverted`           | If `true` the component can be used on dark background          | `boolean`                      | `false`        |
| `name`             | `name`               | The name of the control, which is submitted with the form data. | `string`                       | `this.inputId` |
| `value`            | `value`              | The value of the control.                                       | `string`                       | `''`           |
| `vertical`         | `vertical`           | Displays the checkboxes vertically                              | `boolean`                      | `false`        |
| `verticalOnMobile` | `vertical-on-mobile` | If `true`, the controls will be vertically on mobile devices.   | `boolean`                      | `false`        |
=======
| Property           | Attribute            | Description                                                     | Type                              | Default        |
| ------------------ | -------------------- | --------------------------------------------------------------- | --------------------------------- | -------------- |
| `disabled`         | `disabled`           | If `true`, the user cannot interact with the radios.            | `boolean `, ` undefined`          | `undefined`    |
| `interface`        | `interface`          | Defines the layout of the radio button                          | `"radio" `, ` "select-button"`    | `'radio'`      |
| `inverted`         | `inverted`           | If `true` the component can be used on dark background          | `boolean`                         | `false`        |
| `name`             | `name`               | The name of the control, which is submitted with the form data. | `string`                          | `this.inputId` |
| `value`            | `value`              | The value of the control.                                       | `boolean `, ` number `, ` string` | `''`           |
| `vertical`         | `vertical`           | Displays the checkboxes vertically                              | `boolean`                         | `false`        |
| `verticalOnMobile` | `vertical-on-mobile` | If `true`, the controls will be vertically on mobile devices.   | `boolean`                         | `false`        |
>>>>>>> fe38d079


#### Events

<<<<<<< HEAD
Follow the [Event Usage](https://design.baloise.dev/?path=/docs/usage-event--page) guide to learn how to listen to component events.

| Event       | Description                                    | Type                  |
| ----------- | ---------------------------------------------- | --------------------- |
| `balChange` | Emitted when the checked property has changed. | `CustomEvent<string>` |
=======
| Event       | Description                                    | Type                                       |
| ----------- | ---------------------------------------------- | ------------------------------------------ |
| `balChange` | Emitted when the checked property has changed. | `CustomEvent<boolean \| number \| string>` |
>>>>>>> fe38d079


 <|MERGE_RESOLUTION|>--- conflicted
+++ resolved
@@ -2,19 +2,6 @@
  
 #### Properties
 
-<<<<<<< HEAD
-Follow the [Property Usage](https://design.baloise.dev/?path=/docs/usage-property--page) guide to learn how to change properties of the component.
-
-| Property           | Attribute            | Description                                                     | Type                           | Default        |
-| ------------------ | -------------------- | --------------------------------------------------------------- | ------------------------------ | -------------- |
-| `disabled`         | `disabled`           | If `true`, the user cannot interact with the radios.            | `boolean `, ` undefined`       | `undefined`    |
-| `interface`        | `interface`          | Defines the layout of the radio button                          | `"radio" `, ` "select-button"` | `'radio'`      |
-| `inverted`         | `inverted`           | If `true` the component can be used on dark background          | `boolean`                      | `false`        |
-| `name`             | `name`               | The name of the control, which is submitted with the form data. | `string`                       | `this.inputId` |
-| `value`            | `value`              | The value of the control.                                       | `string`                       | `''`           |
-| `vertical`         | `vertical`           | Displays the checkboxes vertically                              | `boolean`                      | `false`        |
-| `verticalOnMobile` | `vertical-on-mobile` | If `true`, the controls will be vertically on mobile devices.   | `boolean`                      | `false`        |
-=======
 | Property           | Attribute            | Description                                                     | Type                              | Default        |
 | ------------------ | -------------------- | --------------------------------------------------------------- | --------------------------------- | -------------- |
 | `disabled`         | `disabled`           | If `true`, the user cannot interact with the radios.            | `boolean `, ` undefined`          | `undefined`    |
@@ -24,22 +11,13 @@
 | `value`            | `value`              | The value of the control.                                       | `boolean `, ` number `, ` string` | `''`           |
 | `vertical`         | `vertical`           | Displays the checkboxes vertically                              | `boolean`                         | `false`        |
 | `verticalOnMobile` | `vertical-on-mobile` | If `true`, the controls will be vertically on mobile devices.   | `boolean`                         | `false`        |
->>>>>>> fe38d079
 
 
 #### Events
 
-<<<<<<< HEAD
-Follow the [Event Usage](https://design.baloise.dev/?path=/docs/usage-event--page) guide to learn how to listen to component events.
-
-| Event       | Description                                    | Type                  |
-| ----------- | ---------------------------------------------- | --------------------- |
-| `balChange` | Emitted when the checked property has changed. | `CustomEvent<string>` |
-=======
 | Event       | Description                                    | Type                                       |
 | ----------- | ---------------------------------------------- | ------------------------------------------ |
 | `balChange` | Emitted when the checked property has changed. | `CustomEvent<boolean \| number \| string>` |
->>>>>>> fe38d079
 
 
  