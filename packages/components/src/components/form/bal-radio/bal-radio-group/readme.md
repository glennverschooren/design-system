### bal-radio-group
 
#### Properties

| Property           | Attribute            | Description                                                     | Type                           | Default        |
| ------------------ | -------------------- | --------------------------------------------------------------- | ------------------------------ | -------------- |
| `disabled`         | `disabled`           | If `true`, the user cannot interact with the radios.            | `boolean `, ` undefined`       | `undefined`    |
| `interface`        | `interface`          | Defines the layout of the radio button                          | `"radio" `, ` "select-button"` | `'radio'`      |
| `inverted`         | `inverted`           | If `true` the component can be used on dark background          | `boolean`                      | `false`        |
| `name`             | `name`               | The name of the control, which is submitted with the form data. | `string`                       | `this.inputId` |
| `value`            | `value`              | The value of the control.                                       | `string`                       | `''`           |
<<<<<<< HEAD
=======
| `vertical`         | `vertical`           | Displays the checkboxes vertically                              | `boolean`                      | `false`        |
>>>>>>> d9900650
| `verticalOnMobile` | `vertical-on-mobile` | If `true`, the controls will be vertically on mobile devices.   | `boolean`                      | `false`        |


#### Events

| Event       | Description                                    | Type                  |
| ----------- | ---------------------------------------------- | --------------------- |
| `balChange` | Emitted when the checked property has changed. | `CustomEvent<string>` |


 <|MERGE_RESOLUTION|>--- conflicted
+++ resolved
@@ -9,10 +9,7 @@
 | `inverted`         | `inverted`           | If `true` the component can be used on dark background          | `boolean`                      | `false`        |
 | `name`             | `name`               | The name of the control, which is submitted with the form data. | `string`                       | `this.inputId` |
 | `value`            | `value`              | The value of the control.                                       | `string`                       | `''`           |
-<<<<<<< HEAD
-=======
 | `vertical`         | `vertical`           | Displays the checkboxes vertically                              | `boolean`                      | `false`        |
->>>>>>> d9900650
 | `verticalOnMobile` | `vertical-on-mobile` | If `true`, the controls will be vertically on mobile devices.   | `boolean`                      | `false`        |
 
 
