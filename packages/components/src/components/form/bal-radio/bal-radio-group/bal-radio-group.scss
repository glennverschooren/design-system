--- conflicted
+++ resolved
@@ -3,28 +3,12 @@
   position: relative;
   width: 100%;
 
-<<<<<<< HEAD
   &.bal-select-button > div {
     display: flex;
     flex-wrap: wrap;
     flex: 1;
     gap: 8px;
     flex-direction: column;
-=======
-  &.bal-select-button {
-    > div {
-      display: flex;
-      flex: 1;
-      border: 1px solid $blue-2;
-      border-radius: 100px;
-      padding: 4px;
-    }
-
-    &.is-vertical-mobile > div {
-      flex-direction: column;
-      border-radius: 12px;
-    }
->>>>>>> ab16c6fc
   }
 
   &:not(.bal-select-button) {
@@ -38,20 +22,19 @@
       }
     }
   }
-<<<<<<< HEAD
+
+  @include tablet() {
+    &.bal-select-button.is-vertical-mobile > div {
+      flex-direction: row;
+      border-radius: 100px;
+    }
+  }
 }
 
 @include tablet() {
   bal-radio-group {
     &.bal-select-button > div {
       flex-direction: row;
-=======
-
-  @include tablet() {
-    &.bal-select-button.is-vertical-mobile > div {
-      flex-direction: row;
-      border-radius: 100px;
->>>>>>> ab16c6fc
     }
   }
 }