--- conflicted
+++ resolved
@@ -29,11 +29,7 @@
   },
   args: {
     invalid: false,
-<<<<<<< HEAD
-    disabled: false,
-=======
     vertical: false,
->>>>>>> d9900650
     hasFieldMessage: true,
   },
 })
@@ -118,13 +114,13 @@
   },
   template: `
   <bal-radio-group v-bind="args" v-model="value">
-    <div @click="checkA()" :class="value === '1' ? 'has-background-blue-light':''" class="clickable is-flex px-4 py-3 mb-2 is-flex-direction-row is-justify-content-start is-align-items-center has-border-blue has-radius-normal">
+    <div @click="checkA()" :class="value === '1' ? 'has-background-blue-light':''" class="clickable is-flex px-4 py-1 mb-2 is-flex-direction-row is-justify-content-start is-align-items-center has-border-blue has-radius-normal">
       <bal-radio name="list-example" value="1">
         <span class="pl-2"><b>Year 1</b> (CHF 66.00)</span>
       </bal-radio>
     </div>
 
-    <div @click="checkB()" :class="value === '2' ? 'has-background-blue-light':''" class="clickable is-flex px-4 py-3 mb-2 is-flex-direction-row is-justify-content-start is-align-items-center has-border-blue has-radius-normal">
+    <div @click="checkB()" :class="value === '2' ? 'has-background-blue-light':''" class="clickable is-flex px-4 py-1 mb-2 is-flex-direction-row is-justify-content-start is-align-items-center has-border-blue has-radius-normal">
       <bal-radio name="list-example" class="mr-3" value="2">
         <div class="pl-2"><b>Year 2</b> (CHF 86.00)</div>
       </bal-radio>
