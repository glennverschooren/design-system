--- conflicted
+++ resolved
@@ -42,15 +42,14 @@
   @Prop() disabled = false
 
   /**
-<<<<<<< HEAD
    * If `true` the component gets a invalid style.
    */
   @Prop() invalid = false
-=======
+
+  /**
    * If `true` the element can not mutated, meaning the user can not edit the control.
    */
   @Prop() readonly = false
->>>>>>> 596b5469
 
   /**
    * Accepted MIME-Types like `image/png,image/jpeg`.
@@ -273,19 +272,14 @@
     )
 
     return (
-<<<<<<< HEAD
       <Host
         class={{
           'bal-file-upload': true,
           'is-invalid': this.invalid,
-          'is-disabled': this.disabled || this.loading,
+          'is-disabled': this.disabled || this.readonly || this.loading,
         }}
       >
         <div class="file is-normal is-boxed is-centered">
-=======
-      <Host class={['bal-file-upload', this.disabled || this.loading || this.readonly ? 'is-disabled' : ''].join(' ')}>
-        <div class="file">
->>>>>>> 596b5469
           <label
             class={[
               'file-label',
