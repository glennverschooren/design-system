@import './bal-file-upload.vars.scss';

bal-file-upload {
<<<<<<< HEAD
  position: static;
  display: block;
=======
  position: relative;
  display: inline-block;
>>>>>>> 7bb64697
  width: 100%;

  .file {
    label.file-label {
      flex: 1;
    }

    .file-cta {
      background: $white;
      border: 2px dashed $grey-2;
      border-radius: $radius;
      gap: 8px;
      padding: 24px !important;

      span.file-label {
        font-size: 16px;
        font-weight: $weight-bold;
      }
    }

    label.file-label:focus-within .file-cta,
    label.file-label:active .file-cta {
      border-color: $blue;
      background: $grey-1;
    }

    label.file-label:hover .file-cta {
      background: $grey-1;
    }
  }

  &:not(.is-disabled).is-invalid {
    .file-cta {
      background: $danger-0;
      border-color: $danger;
    }

    label.file-label:focus-within .file-cta,
    label.file-label:active .file-cta {
      border-color: $danger;
      background: $danger-0;
    }

    label.file-label:hover .file-cta {
      background: $danger-1;
    }
  }
<<<<<<< HEAD

  &.is-disabled {
    label.file-label,
    input {
      cursor: default !important;
      pointer-events: none !important;
      user-select: none !important;
    }

    .file-cta {
      background: $grey-2 !important;
      border-color: $grey-5 !important;

      span.file-label {
        color: $grey-7 !important;
      }

      svg {
        g,
        path,
        circle {
          fill: $grey-7 !important;
        }
      }
    }
=======
}

span.file-cta,
label.file-label {
  flex: 1;
}

span.file-cta {
  height: 90px;
  justify-content: center;
  align-items: center;
  border-style: dashed;
  white-space: normal !important;
}

.file-label.is-hovered .file-cta,
.file-label:hover .file-cta {
  background: $blue-0;
  color: $blue;
}

.file-cta span.file-label {
  margin-left: 16px;
}

.file-remove {
  cursor: pointer;
}

label.file-label.is-disabled {
  cursor: not-allowed;

  .file-cta,
  &.is-hovered .file-cta,
  &:hover .file-cta {
    background: $blue-0;
    color: $black;
>>>>>>> 7bb64697
  }
}<|MERGE_RESOLUTION|>--- conflicted
+++ resolved
@@ -1,13 +1,8 @@
 @import './bal-file-upload.vars.scss';
 
 bal-file-upload {
-<<<<<<< HEAD
-  position: static;
-  display: block;
-=======
   position: relative;
   display: inline-block;
->>>>>>> 7bb64697
   width: 100%;
 
   .file {
@@ -51,11 +46,18 @@
       background: $danger-0;
     }
 
+    span.file-cta {
+      height: 90px;
+      justify-content: center;
+      align-items: center;
+      border-style: dashed;
+      white-space: normal !important;
+    }
+
     label.file-label:hover .file-cta {
       background: $danger-1;
     }
   }
-<<<<<<< HEAD
 
   &.is-disabled {
     label.file-label,
@@ -81,44 +83,5 @@
         }
       }
     }
-=======
-}
-
-span.file-cta,
-label.file-label {
-  flex: 1;
-}
-
-span.file-cta {
-  height: 90px;
-  justify-content: center;
-  align-items: center;
-  border-style: dashed;
-  white-space: normal !important;
-}
-
-.file-label.is-hovered .file-cta,
-.file-label:hover .file-cta {
-  background: $blue-0;
-  color: $blue;
-}
-
-.file-cta span.file-label {
-  margin-left: 16px;
-}
-
-.file-remove {
-  cursor: pointer;
-}
-
-label.file-label.is-disabled {
-  cursor: not-allowed;
-
-  .file-cta,
-  &.is-hovered .file-cta,
-  &:hover .file-cta {
-    background: $blue-0;
-    color: $black;
->>>>>>> 7bb64697
   }
 }