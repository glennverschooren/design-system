--- conflicted
+++ resolved
@@ -1,9 +1,5 @@
 import { Component, h, Prop, Host, Event, EventEmitter, ComponentInterface, Listen, Element } from '@stencil/core'
-<<<<<<< HEAD
-import { BalButtonColor, BalIconColor } from '../../types'
-=======
 import { Props } from '../../types'
->>>>>>> 7bb64697
 
 @Component({
   tag: 'bal-button',
@@ -220,11 +216,8 @@
     }
   }
 
-  private get iconColor(): BalIconColor {
-    if (this.color === 'info') {
-      return 'blue'
-    }
-    return 'white'
+  private get iconColor(): Props.BalIconColor {
+    return this.color
   }
 
   private handleClick(event: MouseEvent) {
