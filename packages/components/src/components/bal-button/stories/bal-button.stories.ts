import { BalComponentStory, withContent } from '../../../stories/utils'
import { BalButton } from '../../../../.storybook/vue/components'
import docs from './bal-button.docs.mdx'

const component = BalComponentStory({
  component: BalButton,
  argTypes: {
    ...withContent(),
  },
  docs,
  status: 'stable',
  args: {
    content: 'Primary',
    color: 'primary',
    icon: '',
    size: '',
    disabled: false,
    loading: false,
    inverted: false,
    expanded: false,
    square: false,
  },
})

export default component.story

const excludedControls = ['outlined', 'rel', 'topRounded', 'value', 'bottomRounded', 'download']

const Template = args => ({
  components: { ...component.components },
  setup: () => ({ args }),
  template: `<bal-button v-bind="args">{{ args.content }}</bal-button>`,
})

export const Primary = Template.bind({})
Primary.args = {}
Primary.parameters = { ...component.sourceCode(Primary), controls: { exclude: excludedControls } }

export const Secondary = Template.bind({})
Secondary.args = {
  content: 'Secondary',
  color: 'info',
}
Secondary.parameters = { ...component.sourceCode(Secondary), controls: { exclude: excludedControls } }

export const Link = Template.bind({})
Link.args = {
  content: 'Link',
  color: 'link',
  icon: 'link',
}
Link.parameters = { ...component.sourceCode(Link), controls: { exclude: excludedControls } }

export const Text = Template.bind({})
Text.args = {
  content: 'Text',
  color: 'text',
  icon: 'plus',
}
Text.parameters = { ...component.sourceCode(Text), controls: { exclude: excludedControls } }

export const Square = Template.bind({})
Square.args = {
  content: '',
  color: 'info',
  icon: 'edit',
  square: true,
}
<<<<<<< HEAD
Square.parameters = { ...component.sourceCode(Square), controls: { exclude: excludedControls } }
=======
Square.parameters = { ...component.sourceCode(Square) }

export const ButtonGroup = args => ({
  components: { ...component.components },
  setup: () => ({ args }),
  template: `<bal-button-group>
  <bal-button>First</bal-button>
  <bal-button color="info">Second</bal-button>
</bal-button-group>
  `,
})
>>>>>>> ec8be89a
<|MERGE_RESOLUTION|>--- conflicted
+++ resolved
@@ -66,10 +66,7 @@
   icon: 'edit',
   square: true,
 }
-<<<<<<< HEAD
 Square.parameters = { ...component.sourceCode(Square), controls: { exclude: excludedControls } }
-=======
-Square.parameters = { ...component.sourceCode(Square) }
 
 export const ButtonGroup = args => ({
   components: { ...component.components },
@@ -80,4 +77,4 @@
 </bal-button-group>
   `,
 })
->>>>>>> ec8be89a
+ButtonGroup.parameters = { ...component.sourceCode(ButtonGroup), controls: { exclude: excludedControls } }