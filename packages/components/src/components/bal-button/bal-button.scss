--- conflicted
+++ resolved
@@ -180,44 +180,13 @@
       color: $white;
     }
 
-<<<<<<< HEAD
     &.is-hovered,
     &:hover {
       background: $light-blue-dark;
       border-color: $light-blue-dark;
       color: $white;
-=======
-  &.is-success {
-    &:hover,
-    &.is-hovered {
-      background: darken($success, 10);
-
-      svg {
-        path,
-        g,
-        circle {
-          fill: $white;
-        }
-      }
-    }
-
-    &:active,
-    &:focus,
-    &.is-focused,
-    &.is-active {
-      background: darken($success, 15);
-
-      svg {
-        path,
-        g,
-        circle {
-          fill: $white;
-        }
-      }
->>>>>>> 7bb64697
-    }
-
-<<<<<<< HEAD
+    }
+
     &.is-active,
     &:active {
       background: $blue-dark;
@@ -234,93 +203,14 @@
 
     &:not(.is-text) {
       border: 2px solid $blue;
-=======
-  &.is-warning {
-    &:hover,
-    &.is-hovered {
-      background: darken($warning, 10);
-
-      svg {
-        path,
-        g,
-        circle {
-          fill: $white;
-        }
-      }
-    }
-
-    &:active,
-    &:focus,
-    &.is-focused,
-    &.is-active {
-      background: darken($warning, 15);
-
-      svg {
-        path,
-        g,
-        circle {
-          fill: $white;
-        }
-      }
-    }
-  }
-
-  &.is-danger,
-  &.is-danger.is-outlined {
-    &:hover,
-    &:focus,
-    &.is-focused,
-    &.is-hovered {
-      background: darken($danger, 10);
-
-      svg {
-        path,
-        g,
-        circle {
-          fill: $white;
-        }
-      }
-    }
-
-    &:active,
-    &.is-active {
-      background: darken($danger, 15);
-
-      svg {
-        path,
-        g,
-        circle {
-          fill: $white;
-        }
-      }
->>>>>>> 7bb64697
-    }
-
-<<<<<<< HEAD
+    }
+
     bal-icon {
       svg,
       svg g,
       svg path,
       svg circle {
         fill: $blue !important;
-=======
-  &.is-success,
-  &.is-warning,
-  &.is-danger,
-  &.is-danger.is-outlined,
-  &.is-warning.is-outlined,
-  &.is-success.is-outlined {
-    &:hover,
-    &.is-hovered {
-      color: $white;
-
-      svg {
-        path,
-        g,
-        circle {
-          fill: $white;
-        }
->>>>>>> 7bb64697
       }
     }
 
@@ -332,20 +222,9 @@
     &:focus {
       background: transparent;
       color: $blue;
-<<<<<<< HEAD
 
       &:not(.is-text) {
         border-color: $blue;
-=======
-      background: $white;
-
-      svg {
-        path,
-        g,
-        circle {
-          fill: $white;
-        }
->>>>>>> 7bb64697
       }
     }
 
