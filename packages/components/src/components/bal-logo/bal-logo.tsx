--- conflicted
+++ resolved
@@ -94,7 +94,9 @@
   }
 
   disconnectedCallback() {
-    this.destroyAnimation()
+    if (this.el && !this.el.isConnected) {
+      this.destroyAnimation()
+    }
   }
 
   /**
@@ -125,16 +127,6 @@
     }
   }
 
-<<<<<<< HEAD
-  disconnectedCallback() {
-    if (this.el && !this.el.isConnected) {
-      this.destroyAnimation()
-    }
-  }
-
-  destroyAnimation() {
-    if (this.animated && this.animationItem && this.animationItem.destroy) {
-=======
   private async loadAnimation(): Promise<void> {
     return new Promise((resolve, reject) => {
       if (this.animationFunction) {
@@ -179,8 +171,7 @@
   }
 
   private destroyAnimation() {
-    if (this.animationItem && this.animationItem.destroy) {
->>>>>>> 5133f913
+    if (this.animated && this.animationItem && this.animationItem.destroy) {
       this.animationItem.destroy()
     }
   }
