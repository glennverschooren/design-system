import { Story, Canvas, Description, ArgsTable } from '@storybook/addon-docs'
import { html } from '../../../stories/utils'
import readme from '../readme.md'

<bal-doc-banner id="story--components-accordion--basic">Accordion</bal-doc-banner>

<<<<<<< HEAD
=======
<bal-doc-tabs>
  <a href="#story--components-accordion--basic">Overview</a>
  <a href="#examples">Examples</a>
  <a href="#component-api">API</a>
  <a href="#integration">Integration</a>
  <a href="#testing">Testing</a>
</bal-doc-tabs>

>>>>>>> cea07329
<bal-doc-lead>
  <b>Accordions</b> put users in control of showing or hiding content. Accordions also help us organize information to
  keep screens less cluttered so that users can accomplish tasks in short, intuitive steps. And accordions can help
  users find content they need. The component can be used standalone, in combination or inside{' '}
  <a href="?path=/docs/components-card--basic">BalCard</a>.
</bal-doc-lead>

<Canvas withSource="open">
  <Story id="components-accordion--basic" />
</Canvas>

import exampleHtml from './usage/angular/example_component_html.md'
import exampleTs from './usage/angular/example_component_ts.md'

<bal-doc-app>
  <bal-button-group class="mb-large" position="center">
    <a class="button is-primary" href="?path=/story/components-accordion--basic">
      Go to playground (Canvas)
    </a>
    <bal-doc-stackblitz template={exampleHtml} component={exampleTs}></bal-doc-stackblitz>
  </bal-button-group>
</bal-doc-app>

## Examples

<span id="story--components-accordion--with-icons" style={{ opacity: 0 }}></span>

### With Icons

To change the label use the properties `open-label` & `close-label`. The icon can be changed with the properties `open-icon` and `close-icon`.

<Canvas>
  <Story id="components-accordion--with-icons" />
</Canvas>

<span id="story--components-accordion--with-card" style={{ opacity: 0 }}></span>

### With Card

The accordion can be combined with the card component to hide some secondary information.

<Canvas>
  <Story id="components-accordion--with-card" />
</Canvas>

<span id="story--components-accordion--with-tabs" style={{ opacity: 0 }}></span>

### With Tabs

The accordion can be combined with the tabs component if needed.

<Canvas>
  <Story id="components-accordion--with-tabs" />
</Canvas>

## Component Api

<Description markdown={readme} />

<br />

## Integration

This documentation explains how to implement and use Baloise Design System components across different technologies.

<bal-doc-link-list>
  <a href="?path=/docs/development-getting-started-html5-overview--page">
    <bal-doc-link-list-item template="html5"></bal-doc-link-list-item>
  </a>
  <a href="?path=/docs/development-getting-started-vue-overview--page">
    <bal-doc-link-list-item template="vue"></bal-doc-link-list-item>
  </a>
  <a href="?path=/docs/development-getting-started-angular-overview--page">
    <bal-doc-link-list-item template="angular"></bal-doc-link-list-item>
  </a>
  <a href="?path=/docs/development-getting-started-react-overview--page">
    <bal-doc-link-list-item template="react"></bal-doc-link-list-item>
  </a>
</bal-doc-link-list>

import testing from './testing.md'

<Description markdown={testing} />

<bal-doc-github link="/components/bal-accordion/stories/bal-accordion.docs.mdx"></bal-doc-github><|MERGE_RESOLUTION|>--- conflicted
+++ resolved
@@ -4,17 +4,6 @@
 
 <bal-doc-banner id="story--components-accordion--basic">Accordion</bal-doc-banner>
 
-<<<<<<< HEAD
-=======
-<bal-doc-tabs>
-  <a href="#story--components-accordion--basic">Overview</a>
-  <a href="#examples">Examples</a>
-  <a href="#component-api">API</a>
-  <a href="#integration">Integration</a>
-  <a href="#testing">Testing</a>
-</bal-doc-tabs>
-
->>>>>>> cea07329
 <bal-doc-lead>
   <b>Accordions</b> put users in control of showing or hiding content. Accordions also help us organize information to
   keep screens less cluttered so that users can accomplish tasks in short, intuitive steps. And accordions can help
