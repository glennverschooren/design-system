import docs from './bal-accordion.docs.mdx'
import { withContent, BalComponentStory } from '../../../stories/utils'
import {
  BalAccordion,
  BalCard,
  BalCardContent,
  BalCardTitle,
  BalCardSubtitle,
} from '../../../../.storybook/vue/components'

const component = BalComponentStory({
  component: BalAccordion,
  argTypes: {
    ...withContent(),
  },
  docs,
})

export default component.story

export const Basic = args => ({
  components: { ...component.components },
  setup: () => ({ args }),
  template: `<bal-accordion v-bind="args" v-model="args.value">
  <p class="p-4">
   {{ args.content }}
  </p>
  </bal-accordion>`,
})
Basic.args = {
  openLabel: 'Show more',
  closeLabel: 'Show less',
  content:
    'Lorem ipsum dolor sit amet, consectetur adipiscing elit, sed do eiusmod tempor incididunt ut labore et dolore magna aliqua. Ut enim ad minim veniam, quis nostrud exercitation ullamco laboris nisi ut aliquip ex ea commodo consequat. Duis aute irure dolor in reprehenderit in voluptate velit esse cillum dolore eu fugiat nulla pariatur. Excepteur sint occaecat cupidatat non proident, sunt in culpa qui officia deserunt mollit anim id est laborum.',
}
Basic.parameters = { ...component.sourceCode(Basic) }

export const Light = args => ({
  components: { ...component.components },
  setup: () => ({ args }),
  template: `<bal-accordion v-bind="args" v-model="args.value">
  <p>{{ args.content }}</p>
  </bal-accordion>`,
})
Light.args = {
  interface: 'light',
  openLabel: 'Show more',
  closeLabel: 'Show less',
  content:
    'Lorem ipsum dolor sit amet, consectetur adipiscing elit, sed do eiusmod tempor incididunt ut labore et dolore magna aliqua. Ut enim ad minim veniam, quis nostrud exercitation ullamco laboris nisi ut aliquip ex ea commodo consequat. Duis aute irure dolor in reprehenderit in voluptate velit esse cillum dolore eu fugiat nulla pariatur. Excepteur sint occaecat cupidatat non proident, sunt in culpa qui officia deserunt mollit anim id est laborum.',
}
Light.parameters = { ...component.sourceCode(Light) }

export const WithIcons = args => ({
  components: { ...component.components },
  setup: () => ({ args }),
  template: `<bal-accordion class="box" open-icon="edit" open-label="Bearbeiten" close-label="Schliessen" close-icon="close">
  <p class="p-4">Lorem ipsum dolor sit amet, consectetur adipiscing elit, sed do eiusmod tempor incididunt ut labore et dolore magna aliqua.</p>
  </bal-accordion>`,
})
WithIcons.args = {
  content:
    'Lorem ipsum dolor sit amet, consectetur adipiscing elit, sed do eiusmod tempor incididunt ut labore et dolore magna aliqua. Ut enim ad minim veniam, quis nostrud exercitation ullamco laboris nisi ut aliquip ex ea commodo consequat. Duis aute irure dolor in reprehenderit in voluptate velit esse cillum dolore eu fugiat nulla pariatur. Excepteur sint occaecat cupidatat non proident, sunt in culpa qui officia deserunt mollit anim id est laborum.',
}
WithIcons.parameters = { ...component.sourceCode(WithIcons) }

export const WithCard = args => ({
  components: { ...component.components, BalCard, BalCardContent, BalCardTitle, BalCardSubtitle },
  setup: () => ({ args }),
  template: `<bal-card v-bind="args">
<<<<<<< HEAD
  <div class="p-5">
    <bal-heading title level="h4" space="none">BaloiseCombi</bal-heading>
    <bal-heading subtitle level="h5" space="none" color="info">Police number 70/2.937.458</bal-heading>
  </div>
  <bal-accordion card>
=======
  <bal-card-title>BaloiseCombi</bal-card-title>
  <bal-card-subtitle>Police number 70/2.937.458</bal-card-subtitle>
  <bal-accordion>
>>>>>>> 8d219574
    <p class="p-5">Lorem ipsum dolor sit amet, consectetur adipiscing elit, sed do eiusmod tempor incididunt ut labore et dolore magna aliqua.</p>
  </bal-accordion>
</bal-card>`,
})
WithCard.args = {}
WithCard.parameters = { ...component.sourceCode(WithCard) }<|MERGE_RESOLUTION|>--- conflicted
+++ resolved
@@ -68,17 +68,9 @@
   components: { ...component.components, BalCard, BalCardContent, BalCardTitle, BalCardSubtitle },
   setup: () => ({ args }),
   template: `<bal-card v-bind="args">
-<<<<<<< HEAD
-  <div class="p-5">
-    <bal-heading title level="h4" space="none">BaloiseCombi</bal-heading>
-    <bal-heading subtitle level="h5" space="none" color="info">Police number 70/2.937.458</bal-heading>
-  </div>
-  <bal-accordion card>
-=======
   <bal-card-title>BaloiseCombi</bal-card-title>
   <bal-card-subtitle>Police number 70/2.937.458</bal-card-subtitle>
-  <bal-accordion>
->>>>>>> 8d219574
+  <bal-accordion card>
     <p class="p-5">Lorem ipsum dolor sit amet, consectetur adipiscing elit, sed do eiusmod tempor incididunt ut labore et dolore magna aliqua.</p>
   </bal-accordion>
 </bal-card>`,
