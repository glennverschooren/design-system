--- conflicted
+++ resolved
@@ -70,11 +70,7 @@
   template: `<bal-card>
   <bal-card-title>BaloiseCombi</bal-card-title>
   <bal-card-subtitle>Police number 70/2.937.458</bal-card-subtitle>
-<<<<<<< HEAD
-  <bal-accordion card>
-=======
   <bal-accordion card v-bind="args">
->>>>>>> a8b03d62
     <p class="p-5">Lorem ipsum dolor sit amet, consectetur adipiscing elit, sed do eiusmod tempor incididunt ut labore et dolore magna aliqua.</p>
   </bal-accordion>
 </bal-card>`,
