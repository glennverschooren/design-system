import docs from './bal-tabs.docs.mdx'
import { BalComponentStory } from '../../../stories/utils'
import { BalTabs, BalTabItem } from '../../../../.storybook/vue/components'

const component = BalComponentStory({
  component: BalTabs,
  status: 'beta',
  subcomponents: { BalTabItem },
  docs,
})

export default component.story

export const Basic = args => ({
  components: { ...component.components },
  setup: () => ({ args }),
  template: `<bal-tabs v-bind="args" v-model="args.value">
  <bal-tab-item value="tab-a" label="Tab A">Content of Tab A</bal-tab-item>
  <bal-tab-item value="tab-b" label="Tab B">Content of Tab B</bal-tab-item>
  <bal-tab-item bubble value="tab-c" label="Tab C">Content of Tab C</bal-tab-item>
  <bal-tab-item disabled value="tab-d" label="Tab D">Content of Tab D</bal-tab-item>
</bal-tabs>`,
})
Basic.args = {
  value: 'tab-b',
  action: true,
  expanded: false,
  actionLabel: 'Action',
  interface: 'tabs',
}
Basic.parameters = {
  ...component.sourceCode(Basic),
  controls: { exclude: ['clickable'] },
}

export const SubNavigation = args => ({
  components: { ...component.components },
  setup: () => ({ args }),
  template: `<bal-tabs v-bind="args" v-model="args.value">
  <bal-tab-item value="tab-a" label="Tab A">Content of Tab A</bal-tab-item>
  <bal-tab-item value="tab-b" label="Tab B">Content of Tab B</bal-tab-item>
  <bal-tab-item value="tab-c" label="Tab C">Content of Tab C</bal-tab-item>
  <bal-tab-item disabled value="tab-d" label="Tab D">Content of Tab D</bal-tab-item>
</bal-tabs>`,
})
SubNavigation.args = {
  value: 'tab-b',
  expanded: false,
  interface: 'tabs-sub',
}
SubNavigation.parameters = {
  ...component.sourceCode(SubNavigation),
  controls: { exclude: ['clickable', 'action', 'actionLabel'] },
}

export const Steps = args => ({
  components: { ...component.components },
  setup: () => ({ args }),
  template: `<bal-tabs v-bind="args" v-model="args.value">
  <bal-tab-item done value="tab-a" label="Finished Step">Content of Tab A</bal-tab-item>
  <bal-tab-item failed value="tab-b" label="Failed Step">Content of Tab B</bal-tab-item>
  <bal-tab-item value="tab-c" label="Active Step">Content of Tab C</bal-tab-item>
  <bal-tab-item value="tab-d" label="Tab D">Content of Tab D</bal-tab-item>
  <bal-tab-item disabled value="tab-e" label="Disabled Step">Content of Tab E</bal-tab-item>
</bal-tabs>`,
})

Steps.args = {
  value: 'tab-c',
  clickable: true,
  interface: 'o-steps',
}
Steps.parameters = {
  ...component.sourceCode(Steps),
<<<<<<< HEAD
  controls: { exclude: ['expanded', 'action', 'actionLabel', 'vertical'] },
=======
  controls: { exclude: ['expanded', 'action', 'actionLabel'] },
>>>>>>> 932062c1
}<|MERGE_RESOLUTION|>--- conflicted
+++ resolved
@@ -72,9 +72,5 @@
 }
 Steps.parameters = {
   ...component.sourceCode(Steps),
-<<<<<<< HEAD
   controls: { exclude: ['expanded', 'action', 'actionLabel', 'vertical'] },
-=======
-  controls: { exclude: ['expanded', 'action', 'actionLabel'] },
->>>>>>> 932062c1
 }