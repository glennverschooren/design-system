--- conflicted
+++ resolved
@@ -82,13 +82,8 @@
 
       &.is-disabled > a,
       &.is-disabled > a:hover {
-<<<<<<< HEAD
         color: $blue;
-        cursor: not-allowed;
-=======
-        color: $text-light;
         cursor: default;
->>>>>>> fd2f4640
         opacity: 0.5;
       }
     }
