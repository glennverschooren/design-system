--- conflicted
+++ resolved
@@ -18,8 +18,13 @@
   vertical,
   verticalOnMobile,
 }) => (
-<<<<<<< HEAD
-  <div class={['tabs', expanded ? 'is-fullwidth' : ''].join(' ')}>
+  <div
+    class={{
+      'tabs': true,
+      'is-fullwidth': expanded,
+      'has-border-bottom-light': border,
+    }}
+  >
     <div
       class="selected-tab-line"
       style={{ display: vertical ? 'none' : 'block', left: `${lineOffsetLeft || 0}px`, width: `${lineWidth || 0}px` }}
@@ -32,16 +37,6 @@
         height: `${lineHeight || 0}px`,
       }}
     ></div>
-=======
-  <div
-    class={{
-      'tabs': true,
-      'is-fullwidth': expanded,
-      'has-border-bottom-light': border,
-    }}
-  >
-    <div class="selected-tab-line" style={{ left: `${lineOffsetLeft || 0}px`, width: `${lineWidth || 0}px` }}></div>
->>>>>>> 932062c1
     <ul>
       {tabs.map((tab, index) => (
         <li
