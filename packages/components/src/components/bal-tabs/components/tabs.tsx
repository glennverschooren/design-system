--- conflicted
+++ resolved
@@ -27,29 +27,8 @@
           data-value={tab.value}
           data-index={index}
         >
-<<<<<<< HEAD
           <TabItem href={tab.href} label={tab.label} onSelectTab={e => onSelectTab(e, tab)}></TabItem>
-          <span class="bubble" style={{ display: tab.hasBubble ? 'inline' : 'none' }}></span>
-=======
-          <a
-            href={tab.href}
-            aria-current="page"
-            onClick={e => onSelectTab(e, tab)}
-            style={{ display: tab.href === '' ? 'none' : '' }}
-            class={{ hidden: tab.href === '' }}
-          >
-            {tab.label}
-          </a>
-          <a
-            aria-current="page"
-            onClick={e => onSelectTab(e, tab)}
-            style={{ display: tab.href === '' ? '' : 'none' }}
-            class={{ hidden: tab.href !== '' }}
-          >
-            {tab.label}
-          </a>
           <bal-badge size="small" position="tabs" class={{ 'is-hidden': !tab.hasBubble }}></bal-badge>
->>>>>>> d9900650
         </li>
       ))}
       <li class="is-right" style={{ display: action ? 'block' : 'none' }}>
