--- conflicted
+++ resolved
@@ -14,10 +14,6 @@
   lineWidth,
   lineOffsetLeft,
 }) => (
-<<<<<<< HEAD
-  <div class={['tabs', expanded ? 'is-fullwidth' : ''].join(' ')}>
-    <div class="selected-tab-line" style={{ left: `${lineOffsetLeft || 0}px`, width: `${lineWidth || 0}px` }}></div>
-=======
   <div
     class={{
       'tabs': true,
@@ -25,7 +21,7 @@
       'has-border-bottom-light': border,
     }}
   >
->>>>>>> 96120d17
+    <div class="selected-tab-line" style={{ left: `${lineOffsetLeft || 0}px`, width: `${lineWidth || 0}px` }}></div>
     <ul>
       {tabs.map((tab, index) => (
         <li
