--- conflicted
+++ resolved
@@ -63,11 +63,7 @@
           outlined
           color="text"
           size="small"
-<<<<<<< HEAD
-=======
-          color="info"
           icon="edit"
->>>>>>> 7bb64697
           disabled={this.disabled}
           onBalBlur={_ => this.balBlur.emit()}
           onBalFocus={_ => this.balFocus.emit()}
