--- conflicted
+++ resolved
@@ -50,11 +50,7 @@
     margin-left: 8px
     position: absolute
     top: -3px
-<<<<<<< HEAD
     font-weight: var(--bal-weight-regular)
-=======
-    font-weight: var(--bal-weight-normal)
->>>>>>> b9744cec
 
 +block(data-value)
   display: block
@@ -72,11 +68,7 @@
   &,
   & > div
     font-family: var(--bal-family-primary)
-<<<<<<< HEAD
     font-weight: var(--bal-weight-regular)
-=======
-    font-weight: var(--bal-weight-normal)
->>>>>>> b9744cec
     font-size: var(--bal-size-normal)
     line-height: 1.25rem
     hyphens: auto
