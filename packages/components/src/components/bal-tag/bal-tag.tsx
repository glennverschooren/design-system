import { Component, EventEmitter, h, Host, Prop, Event } from '@stencil/core'
<<<<<<< HEAD
import { ColorTypes, SupportColors } from '../../types/color.types'
=======
import { Props } from '../../props'
>>>>>>> 7bb64697

@Component({
  tag: 'bal-tag',
  scoped: false,
  shadow: false,
})
export class Tag {
  /**
   * The theme type of the tag. Given by bulma our css framework.
   */
<<<<<<< HEAD
  @Prop() color: ColorTypes | SupportColors | '' = ''
=======
  @Prop() color: Props.BalTagColor = ''
>>>>>>> 7bb64697

  /**
   * The size of the tag element
   */
  @Prop() size: Props.BalTagSize = ''

  /**
   * The theme type of the tag. Given by bulma our css framework.
   */
  @Prop() closable = false

  /**
   * If `true` a light version of the color is displayed
   */
  @Prop() light = false

  /**
   * @internal
   * Reduces the padding
   */
  @Prop() dense = false

  /**
   * @internal
   * Sets background color to transparent
   */
  @Prop() transparent = false

  /**
   * Emitted when the input got clicked.
   */
  @Event() balCloseClick!: EventEmitter<MouseEvent>

  get colorCssClass(): string {
    if (['danger', 'warning', 'success', 'info'].includes(this.color)) {
      return this.color !== '' ? `has-background-${this.color}-light` : ''
    }
    return this.color !== '' ? `is-${this.color}` : ''
  }

  get sizeCssClass(): string {
    return this.size === '' ? '' : `is-${this.size}`
  }

  render() {
    return (
      <Host
        class={{
          'tag': true,
          'is-light': this.light,
          'is-dense': this.dense,
          'is-transparent': this.transparent,
          [this.colorCssClass]: true,
          [this.sizeCssClass]: true,
        }}
      >
        <div class="is-flex is-align-items-center	">
          <bal-text
            bold
            inline
            size={this.size === 'small' ? 'small' : ''}
            color={this.color === 'primary' || this.color === 'blue' ? 'white' : ''}
          >
            <slot />
          </bal-text>
          <bal-close
            style={{
              display: this.closable ? 'flex' : 'none',
            }}
            inverted
            background
            onClick={(event: MouseEvent) => this.balCloseClick.emit(event)}
          ></bal-close>
        </div>
      </Host>
    )
  }
}<|MERGE_RESOLUTION|>--- conflicted
+++ resolved
@@ -1,9 +1,5 @@
 import { Component, EventEmitter, h, Host, Prop, Event } from '@stencil/core'
-<<<<<<< HEAD
-import { ColorTypes, SupportColors } from '../../types/color.types'
-=======
 import { Props } from '../../props'
->>>>>>> 7bb64697
 
 @Component({
   tag: 'bal-tag',
@@ -14,11 +10,7 @@
   /**
    * The theme type of the tag. Given by bulma our css framework.
    */
-<<<<<<< HEAD
-  @Prop() color: ColorTypes | SupportColors | '' = ''
-=======
   @Prop() color: Props.BalTagColor = ''
->>>>>>> 7bb64697
 
   /**
    * The size of the tag element
