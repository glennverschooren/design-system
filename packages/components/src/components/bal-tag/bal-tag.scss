--- conflicted
+++ resolved
@@ -52,8 +52,6 @@
   &.is-danger {
     border-color: $danger;
   }
-<<<<<<< HEAD
-=======
 
   &.is-light {
     border: 1px solid $grey-dark;
@@ -83,7 +81,6 @@
     background-color: transparent !important;
     border-color: transparent !important;
   }
->>>>>>> 96120d17
 }
 
 bal-card {
