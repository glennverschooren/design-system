--- conflicted
+++ resolved
@@ -51,25 +51,13 @@
       <bal-button expanded>Continue with 1'234 CHF</bal-button>
       <bal-button expanded color="info" class="mt-2">Back</bal-button>
     </div>
-<<<<<<< HEAD
-    <div class="is-hidden-mobile">
-      <div class="is-flex is-align-items-center fg-4">
-        <h5 class="title is-size-5 m-0">1'234 CHF</h5>
-        <p class="has-text-blue-light-text is-small m-0 is-flex-grow-1">{{ args.content }}</p>
-        <bal-button-group>
-          <bal-button color="info">Back</bal-button>
-          <bal-button>Next</bal-button>
-        </bal-button-group>
-      </div>
-=======
     <div class="is-hidden-mobile is-flex is-align-items-center fg-4">
       <h4 class="title is-size-4 m-0">1'234 CHF</h4>
       <p class="has-text-blue-light-text is-small m-0 is-flex-grow-1">{{ args.content }}</p>
       <bal-button-group>
-        <bal-button color="link">Back</bal-button>
+        <bal-button color="info">Back</bal-button>
         <bal-button>Next</bal-button>
       </bal-button-group>
->>>>>>> ec8be89a
     </div>
   </bal-sheet>
 </div>`,
