--- conflicted
+++ resolved
@@ -9,11 +9,7 @@
   right: 0
   width: 100%
   z-index: 15
-<<<<<<< HEAD
   font-weight: var(--bal-weight-regular)
-=======
-  font-weight: var(--bal-weight-normal)
->>>>>>> b9744cec
   font-family: var(--bal-font-family-text)
   font-size: var(--bal-size-normal)
 
