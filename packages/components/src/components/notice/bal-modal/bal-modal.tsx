import { Component, Host, h, State, Method, Listen, Prop, Event, EventEmitter, Element, writeTask } from '@stencil/core'
import { dismiss, eventMethod, prepareOverlay } from '../../../helpers/overlays'
import { attachComponent, detachComponent } from '../../../helpers/framework-delegate'
import { OverlayEventDetail, OverlayInterface } from './bal-modal.type'
import { deepReady, wait } from '../../../helpers/helpers'
import { getClassMap } from '../../../helpers/theme'
import { Props } from '../../../props'

@Component({
  tag: 'bal-modal',
  scoped: true,
  shadow: false,
})
export class Modal implements OverlayInterface {
  private usersElement?: HTMLElement
  private modalContentElement?: HTMLElement
  private modalBackgroundElement?: HTMLElement

  @State() presented = false

  @Element() el!: HTMLBalModalElement

  /** @internal */
  @Prop({ mutable: true }) overlayIndex!: number

  /** @internal */
  @Prop() delegate?: Props.FrameworkDelegate

  /** @internal */
  @Prop() dataTestId?: string

  /**
   * Defines the width of the modal body
   */
  @Prop() modalWidth = 640

  /**
   * Defines the space/padding of the modal
   */
  @Prop() space: Props.BalModalSpace = 'small'

  /**
   * If `true`, a backdrop will be displayed behind the modal.
   */
  @Prop() hasBackdrop = true

  /**
   * If `true`, the modal can be closed with the escape key or the little close button.
   */
  @Prop() isClosable = true

  /**
   * Defines the look of the modal. The card interface should be used for scrollable content in the modal.
   */
  @Prop() interface: Props.BalModalInterface = 'light'

  /**
   * The component to display inside of the modal.
   */
  @Prop() component!: Props.ComponentRef

  /**
   * The data to pass to the modal component.
   */
  @Prop() componentProps?: Props.ComponentProps

  /**
   * Additional classes to apply for custom CSS. If multiple classes are
   * provided they should be separated by spaces.
   */
  @Prop() cssClass?: string | string[]

  /**
   * Emitted after the modal has presented.
   */
  @Event({ eventName: 'balModalDidPresent' }) didPresent!: EventEmitter<void>

  /**
   * Emitted before the modal has presented.
   */
  @Event({ eventName: 'balModalWillPresent' }) willPresent!: EventEmitter<void>

  /**
   * Emitted before the modal has dismissed.
   */
  @Event({ eventName: 'balModalWillDismiss' }) willDismiss!: EventEmitter<OverlayEventDetail>

  /**
   * Emitted after the modal has dismissed.
   */
  @Event({ eventName: 'balModalDidDismiss' }) didDismiss!: EventEmitter<OverlayEventDetail>

  connectedCallback() {
    prepareOverlay(this)
  }

  /**
   * @internal Opens the modal.
   */
  @Method()
  async open(): Promise<void> {
    await deepReady(this.usersElement)
    this.setModalActiveOnBody()

    writeTask(() => {
      if (this.modalBackgroundElement) {
        this.modalBackgroundElement.classList.add('fadeIn')
      }
      if (this.modalContentElement) {
        this.modalContentElement.classList.add('fadeInDown')
      }
    })

    if (this.presented) {
      return
    }
    this.willPresent.emit()
    this.presented = true
    await wait(150)
    writeTask(() => {
      if (this.modalBackgroundElement) {
        this.modalBackgroundElement.classList.remove('fadeIn')
      }
      if (this.modalContentElement) {
        this.modalContentElement.classList.remove('fadeInDown')
      }
    })
    this.didPresent.emit()
  }

  /**
   * @internal Closes the modal.
   */
  @Method()
  async close(): Promise<void> {
    this.unsetModalActiveOnBody()
    this.presented = false
  }

  /**
   * Presents the modal through the modal controller
   */
  @Method()
  async present(): Promise<void> {
    this.setModalActiveOnBody()

    if (this.presented) {
      return
    }

    const container = this.el.querySelector(`.modal-wrapper`)
    if (!container) {
      throw new Error('container is undefined')
    }
    const componentProps = {
      ...this.componentProps,
      modal: this.el,
    }
    this.usersElement = await attachComponent(this.delegate, container, this.component, [], componentProps)
    this.usersElement.classList.add('modal-card')
    await this.open()
  }

  /**
   * Closes the presented modal with the modal controller
   */
  @Method()
  async dismiss(data?: any, role?: string): Promise<boolean> {
    this.unsetModalActiveOnBody()

    if (this.delegate === undefined) {
      await this.close()
      return true
    }

    this.willDismiss.emit({ data, role })
    const dismissed = await dismiss(this, data, role, async () => {
      writeTask(() => {
        if (this.modalBackgroundElement) {
          this.modalBackgroundElement.classList.add('fadeOut')
        }
        if (this.modalContentElement) {
          this.modalContentElement.classList.add('fadeOutUp')
        }
      })
      await wait(140)
    })

    if (dismissed) {
      await detachComponent(this.delegate, this.usersElement)
    }
    return dismissed
  }

  /**
   * Returns a promise that resolves when the modal did dismiss.
   */
  @Method()
  onDidDismiss<T = any>(): Promise<OverlayEventDetail<T>> {
    return eventMethod(this.el, 'balModalDidDismiss')
  }

  /**
   * Returns a promise that resolves when the modal will dismiss.
   */
  @Method()
  onWillDismiss<T = any>(): Promise<OverlayEventDetail<T>> {
    return eventMethod(this.el, 'balModalWillDismiss')
  }

  @Listen('click')
  async onClickCloseButton(event: MouseEvent) {
    if (this.isClosable && this.presented && event && event.target) {
      const element = event.target as HTMLElement
      const closestBalButton = element.closest('bal-button')
      if (closestBalButton && closestBalButton.hasAttribute('modal-close')) {
        await this.dismiss(undefined, 'model-close')
      }
    }
  }

  @Listen('keyup', { target: 'body' })
  async handleKeyUp(event: KeyboardEvent) {
    const modals = Array.from(document.querySelectorAll('bal-modal')).filter(el => el.hasAttribute('aria-presented'))
    const numbers = modals
      .map(el => el.overlayIndex)
      .map(num => parseInt(num as any))
      .filter(num => !Number.isNaN(num))
    const max = Math.max(...numbers)

    if (this.overlayIndex === max) {
      event.preventDefault()
      event.stopPropagation()
      if (this.presented && this.isClosable) {
        if (event.key === 'Escape' || event.key === 'Esc') {
          event.preventDefault()
          if (this.delegate) {
            await this.dismiss(undefined, 'model-escape')
          } else {
            await this.close()
          }
        }
      }
    }
  }

  private setModalActiveOnBody() {
    if (document && document.body && !document.body.classList.contains('bal-modal-active')) {
      document.body.classList.add('bal-modal-active')
    }
  }

  private unsetModalActiveOnBody() {
    if (document && document.body) {
      document.body.classList.remove('bal-modal-active')
    }
  }

  render() {
    return (
      <Host
        aria-modal="true"
        aria-presented={this.presented ? 'true' : null}
        data-testid={this.dataTestId}
        tabindex="-1"
        class={{
          ...getClassMap(this.cssClass),
          [`modal-interface-${this.interface}`]: true,
        }}
        style={{
          '--bal-width': `${this.modalWidth}px`,
        }}
      >
        <div
          ref={el => (this.modalBackgroundElement = el)}
          class={{
            'modal': true,
            'is-clipped': true,
            'is-active': this.presented,
          }}
        >
          <div
            class={{
              'modal-background': true,
              'is-hidden': !this.hasBackdrop,
            }}
          ></div>
          <div class="modal-container">
            <div class="modal-content">
              <div
                ref={el => (this.modalContentElement = el)}
<<<<<<< HEAD
                class="has-background-white has-shadow has-radius-large no-border modal-card modal-wrapper"
=======
                class={{
                  'has-background-white has-shadow has-radius-normal no-border modal-card modal-wrapper': true,
                  [`has-space-${this.space}`]: true,
                }}
>>>>>>> 7bb64697
              >
                <slot></slot>
              </div>
            </div>
          </div>
        </div>
      </Host>
    )
  }
}<|MERGE_RESOLUTION|>--- conflicted
+++ resolved
@@ -289,14 +289,10 @@
             <div class="modal-content">
               <div
                 ref={el => (this.modalContentElement = el)}
-<<<<<<< HEAD
-                class="has-background-white has-shadow has-radius-large no-border modal-card modal-wrapper"
-=======
                 class={{
-                  'has-background-white has-shadow has-radius-normal no-border modal-card modal-wrapper': true,
+                  'has-background-white has-shadow has-radius-large no-border modal-card modal-wrapper': true,
                   [`has-space-${this.space}`]: true,
                 }}
->>>>>>> 7bb64697
               >
                 <slot></slot>
               </div>
