--- conflicted
+++ resolved
@@ -109,11 +109,7 @@
   render() {
     return (
       <Host id={this.snackbarId}>
-<<<<<<< HEAD
-        <div role="alert" class={`snackbar ${this.animationClass} ${this.colorType} p-4`}>
-=======
         <div role="alert" class={`snackbar ${this.animationClass} ${this.colorType} p-5`}>
->>>>>>> 7bb64697
           <div class="snackbar-header">
             <span class="icon-text">
               <span class="icon" style={{ display: this.icon ? '' : 'none' }}>
