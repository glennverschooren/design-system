import { Component, Host, h, Prop, Method, Element, State, Event, EventEmitter } from '@stencil/core'
import { Props } from '../../../props'

@Component({
  tag: 'bal-snackbar',
})
export class Snackbar {
  @Element() element!: HTMLElement

  timer!: NodeJS.Timer
  snackbarId = `bal-snackbar-${snackbarIds++}`

  @State() animationClass = 'fadeInDown'

  /**
   * The theme type of the snackbar. Given by bulma our css framework.
   */
  @Prop() color: Props.BalSnackbarColor = ''

  /**
   * The duration of the snackbar
   */
  @Prop() duration = 0

  /**
   * The subject of the snackbar header
   */
  @Prop() subject = ''

  /**
   * The message of the snackbar
   */
  @Prop() message = ''

  /**
   * The icon of the snackbar header
   */
  @Prop() icon = ''

  /**
   * Label text for the action button
   */
  @Prop() action = ''

  /**
   * @internal Handler for on close event
   */
  @Prop() closeHandler: () => void = () => void 0

  /**
   * @internal Handler for on action button click event
   */
  @Prop() actionHandler: () => void = () => void 0

  /**
   * Specifies the URL of the page the link goes to
   */
  @Prop() href?: string

  /**
   * Specifies where to display the linked URL.
   * Only applies when an `href` is provided.
   */
  @Prop() target: Props.BalButtonTarget = '_self'

  /**
   * Emitted when snackbar is closed
   */
  @Event() balClose!: EventEmitter<string>

  /**
   * Emitted when the action button is clicked
   */
  @Event() balAction!: EventEmitter<string>

  async componentWillLoad() {
    if (this.duration > 0) {
      await this.closeIn(this.duration)
    }
  }

  /**
   * Closes the snackbar after the given duration in ms
   */
  @Method()
  async closeIn(duration: number): Promise<void> {
    this.timer = setTimeout(() => this.close(), duration)
  }

  /**
   * Closes this snackbar
   */
  @Method()
  async close(): Promise<void> {
    clearTimeout(this.timer)
    this.balClose.emit(this.snackbarId)
    this.element.remove()
    this.closeHandler()
  }

  onActionHandler = () => {
    this.balAction.emit(this.snackbarId)
    this.actionHandler()
  }

  get colorType() {
    if (this.color === '') {
      return ''
    }
    return `is-${this.color}`
  }

  get buttonType(): Props.BalButtonColor {
    if (this.color === '') {
      return 'info'
    }
    return this.color
  }

  render() {
    return (
      <Host id={this.snackbarId}>
        <div role="alert" class={`snackbar ${this.animationClass} ${this.colorType} p-5`}>
          <div class="snackbar-header">
            <span class="icon-text">
              <span class="icon" style={{ display: this.icon ? '' : 'none' }}>
                <bal-icon name={this.icon} color={this.color == 'primary' ? 'white' : 'primary'}></bal-icon>
              </span>
              <bal-heading level="h5" inverted={this.color == 'primary'} space="none">
                {this.subject}
              </bal-heading>
            </span>
          </div>
          <bal-text
            space={this.action === '' ? 'bottom' : 'none'}
            color={this.color == 'primary' ? 'white' : ''}
            innerHTML={this.message}
          >
            <slot />
          </bal-text>
<<<<<<< HEAD
          <bal-close class="close" size="medium" background={false} onClick={() => this.close()}></bal-close>
          <div class="snackbar-footer" style={{ display: this.action === '' ? 'none' : 'inline-flex' }}>
            <bal-button color="info" inverted={this.color == 'primary'} onClick={() => this.onActionHandler()}>
=======
          <bal-close class="close" size="medium" inverted={this.color !== ''} onClick={() => this.close()}></bal-close>
          <div class="snackbar-footer" style={{ display: this.action === '' ? 'none' : 'inline-block' }}>
            <bal-button
              color={this.buttonType}
              inverted={this.color !== ''}
              outlined
              href={this.href}
              target={this.target}
              onClick={() => this.onActionHandler()}
            >
>>>>>>> 96120d17
              {this.action}
            </bal-button>
          </div>
        </div>
      </Host>
    )
  }
}

let snackbarIds = 0<|MERGE_RESOLUTION|>--- conflicted
+++ resolved
@@ -138,13 +138,14 @@
           >
             <slot />
           </bal-text>
-<<<<<<< HEAD
-          <bal-close class="close" size="medium" background={false} onClick={() => this.close()}></bal-close>
+          <bal-close
+            class="close"
+            size="medium"
+            background={false}
+            inverted={this.color !== ''}
+            onClick={() => this.close()}
+          ></bal-close>
           <div class="snackbar-footer" style={{ display: this.action === '' ? 'none' : 'inline-flex' }}>
-            <bal-button color="info" inverted={this.color == 'primary'} onClick={() => this.onActionHandler()}>
-=======
-          <bal-close class="close" size="medium" inverted={this.color !== ''} onClick={() => this.close()}></bal-close>
-          <div class="snackbar-footer" style={{ display: this.action === '' ? 'none' : 'inline-block' }}>
             <bal-button
               color={this.buttonType}
               inverted={this.color !== ''}
@@ -153,7 +154,6 @@
               target={this.target}
               onClick={() => this.onActionHandler()}
             >
->>>>>>> 96120d17
               {this.action}
             </bal-button>
           </div>
