bal-snackbar {
  display: flex;
  position: relative;
  width: 100%;
  flex-grow: 0 !important;
  justify-content: center !important;

  .snackbar {
    align-self: flex-end;
    display: inline-flex;
    animation-duration: 150ms;
    margin: 8px 0 0 0;
    box-shadow: 0 1px 4px rgba(0, 0, 0, 0.12), 0 0 6px rgba(0, 0, 0, 0.04);
    border-radius: $radius-large;
    background: $white;
    pointer-events: auto;
    max-width: 320px;
    flex-grow: 1;
    flex-direction: column !important;
    row-gap: 16px;
    position: relative;

    .snackbar-header {
      @include font-smoothing();
      display: flex;
      align-items: center;
      column-gap: 8px;

      .icon-text .icon:not(:last-child) {
        margin-right: 0.6em;
      }

      .icon-text {
        align-items: center;
        margin-bottom: 0;

        .icon {
          margin-bottom: 0;
        }
      }
    }

    &.is-primary {
      background: $primary;
    }

    &.is-info {
      background: $info-light;
    }

    &.is-success {
      background: $success-light;
    }

    &.is-warning {
      background: $warning-light;
    }

    &.is-danger {
      background: $danger-light;
    }

    bal-heading,
    bal-text {
      word-break: break-all;
    }

    .close {
      position: absolute;
      cursor: pointer;
<<<<<<< HEAD
      top: 17px;
      right: 16px;
=======
      top: 27px;
      right: 18px;
>>>>>>> 96120d17
      width: 24px;
      height: 24px;
    }
  }

  .snackbar-footer {
    justify-content: start;
  }
}

@include tablet() {
  bal-snackbar {
    max-width: 288px;

    .snackbar .close {
      top: 21px;
    }
  }
}

@include desktop() {
  bal-snackbar {
    max-width: 288px;

    .snackbar .close {
      top: 21px;
    }
  }
}<|MERGE_RESOLUTION|>--- conflicted
+++ resolved
@@ -68,13 +68,8 @@
     .close {
       position: absolute;
       cursor: pointer;
-<<<<<<< HEAD
-      top: 17px;
-      right: 16px;
-=======
       top: 27px;
       right: 18px;
->>>>>>> 96120d17
       width: 24px;
       height: 24px;
     }
