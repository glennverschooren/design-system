--- conflicted
+++ resolved
@@ -5,17 +5,6 @@
 
 <bal-doc-banner id="story--components-badge--basic">Badge</bal-doc-banner>
 
-<<<<<<< HEAD
-=======
-<bal-doc-tabs>
-  <a href="#story--components-badge--basic">Overview</a>
-  <a href="#examples">Examples</a>
-  <a href="#component-api">API</a>
-  <a href="#integration">Integration</a>
-  <a href="#testing">Testing</a>
-</bal-doc-tabs>
-
->>>>>>> cea07329
 <bal-doc-lead>
   <b>Badge</b> indicates a not visited or read action. It can only be used in combination with other components like{' '}
   <a href="?path=/docs/components-button--primary">BalButton</a>,{' '}
