--- conflicted
+++ resolved
@@ -283,18 +283,16 @@
       align-items: center
       justify-content: center
       gap: .5rem
-<<<<<<< HEAD
   .bal-navigation-popover__button-white
     .button
       background-color: var(--bal-color-background)
       border-color: var(--bal-color-background)
   [bal-popover-trigger]
     z-index: 0
-=======
+
   +element(popover)
     +element(head)
       display: flex
       align-items: center
       justify-content: space-between
-      margin-bottom: .75rem
->>>>>>> c59bb7ee
+      margin-bottom: .75rem