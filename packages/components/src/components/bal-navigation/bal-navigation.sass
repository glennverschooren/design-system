--- conflicted
+++ resolved
@@ -1,18 +1,9 @@
 +block(nav)
-<<<<<<< HEAD
-  position: fixed
+  position: sticky
   top: 0
   left: 0
   width: 100vw
-  transition: transform .3s ease-in-out
-=======
-  +desktop
-    position: sticky
-    top: 0
-    left: 0
-    width: 100vw
-    transition: top .3s ease-in-out
->>>>>>> 824a3c7a
+  transition: top .3s ease-in-out
   +modifier(translated)
     top: -3rem
   +element(meta)
@@ -76,12 +67,8 @@
     justify-content: space-between
     flex-wrap: wrap
     align-items: center
-<<<<<<< HEAD
-    padding: 0 3rem
-=======
     padding: 0 2rem
     position: relative
->>>>>>> 824a3c7a
     transition: border-radius .3s ease-in-out
     > div
       align-items: start
@@ -172,6 +159,7 @@
           width: calc(50% - 30px)
           &:nth-child(odd)
             margin-right: 60px
+
   +element(metamobile)
     display: block
     background: var(--bal-color-primary-inverted)
