--- conflicted
+++ resolved
@@ -1,15 +1,10 @@
 +block(nav)
-  position: relative
-  width: 100vw
   +desktop
     position: sticky
     display: block
     top: 0
     left: 0
-<<<<<<< HEAD
-=======
     width: 100%
->>>>>>> 6277aee3
     transition: top .3s ease-in-out
   +modifier(translated)
     top: -3rem
