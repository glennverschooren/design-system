--- conflicted
+++ resolved
@@ -120,12 +120,7 @@
         max-height: calc(100vh - 176px)
   +element(menu)
     display: block
-<<<<<<< HEAD
-    +desktop
-      padding: 40px 3rem 0
-=======
     padding: 2.5rem 3rem .5rem
->>>>>>> 885ef246
     .bal-nav__menu__wrapper.columns
       margin-bottom: 0
       margin-top: 0
@@ -148,19 +143,10 @@
           top: 50%
           transform: translateY(-50%)
           content: '\279E'
-<<<<<<< HEAD
-        &:hover
-          color: var(--bal-color-light-blue-dark)
-    .bal-nav__menu__white-list__wrapper
-      +touch
-        padding-top: 0
-        padding-bottom: 0
-=======
         +hover
           &:hover
             color: var(--bal-color-light-blue-dark)
             text-decoration: underline
->>>>>>> 885ef246
     +element(white-list)
       +widescreen
         display: flex
@@ -169,17 +155,6 @@
     +element(list)
       display: block
       position: relative
-<<<<<<< HEAD
-      margin-bottom: 1rem
-      +desktop
-        margin-bottom: 3rem
-      +modifier(context-white)
-        > bal-card > bal-card-content
-          padding-top: 0 !important
-          padding-bottom: 0 !important
-          +tablet
-            padding: 0
-=======
       > bal-card >:not(bal-badge):not(bal-tag):last-child
         padding-bottom: 1rem
       > bal-card >:not(bal-badge):not(bal-tag):first-child
@@ -188,7 +163,6 @@
         > bal-card > bal-card-content
           padding-left: 0
           padding-right: 0
->>>>>>> 885ef246
         +widescreen
           width: calc(50% - 30px)
           &:nth-child(odd)
