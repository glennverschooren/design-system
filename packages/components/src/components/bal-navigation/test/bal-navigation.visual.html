--- conflicted
+++ resolved
@@ -10,14 +10,8 @@
         visibility: hidden;
       }
     </style>
-<<<<<<< HEAD
-
-    <script type="module" src="/build/design-system-next-components.esm.js"></script>
-    <script nomodule src="/build/design-system-next-components.js"></script>
-=======
     <script type="module" src="/build/design-system-components.esm.js"></script>
     <script nomodule src="/build/design-system-components.js"></script>
->>>>>>> 5826a078
   </head>
 
   <body class="bal-body">
