import { Component, h, ComponentInterface, Host, Element, State, Prop, Watch, Listen } from '@stencil/core'
import { LevelInfo, observeLevels } from './utils/level.utils'
import { BEM } from '../../utils/bem'
import { isPlatform } from '../../utils/platform'

@Component({
  tag: 'bal-navigation',
})
export class Navigation implements ComponentInterface {
  @Element() el!: HTMLElement
  private mutationO?: MutationObserver
  private mainNavElement!: HTMLBalNavigationMainElement
  private metaNavMobileElement!: HTMLBalMetaMobileHeadElement
  private previousY = 0
  private scrolling = false
  @State() isTranslated = false
  @State() levels: LevelInfo[] = []
  @State() selectedMetaIndex = 0
  @State() selectedMainIndex = 0
  @State() isMainBodyOpen = false
  @State() isWideOrFullHd = false
  @State() selectedMainValue?: string = ''

  @Prop() logoPath?: string = '/'
  @Prop() ariaLabelMeta?: string = ''
  @Prop() ariaLabelMain?: string = ''

  @Prop() metaValue?: string
  @Watch('metaValue')
  metaValueHandler() {
    this.updateIndexes()
  }

  @Prop() mainValue?: string
  @Watch('mainValue')
  mainValueHandler() {
    this.updateIndexes()
  }

  @Listen('click', { target: 'document' })
  clickOnOutside(event: UIEvent) {
    if (isPlatform('desktop')) {
      if (!this.mainNavElement.contains(event.target as Node) && this.isMainBodyOpen) {
        this.isMainBodyOpen = false
        this.selectedMainValue = ''
      }
    }
  }

  @Listen('resize', { target: 'window' })
  async resizeHandler() {
    this.isTranslated = false
    this.isWideOrFullHd = isPlatform('widescreen') || isPlatform('fullhd')
  }

  @Listen('scroll', { target: 'window', passive: true })
  handleScroll() {
    this.scrolling = true
  }

  translateMainNav() {
    this.isTranslated = window.scrollY > this.previousY
    this.previousY = window.scrollY
  }

  async connectedCallback() {
    this.isWideOrFullHd = isPlatform('widescreen') || isPlatform('fullhd')
    await this.readSubLevels()
    this.updateIndexes()
    this.mutationO = observeLevels(this.el, 'bal-navigation-levels', () => this.readSubLevels())
    setInterval(() => {
      if (this.scrolling) {
        this.scrolling = false
        this.translateMainNav()
      }
    }, 300)
  }

  disconnectedCallback() {
    if (this.mutationO) {
      this.mutationO.disconnect()
      this.mutationO = undefined
    }
  }

  componentDidRender() {
    this.mainNavElement = this.el.querySelector('bal-navigation-main') as HTMLBalNavigationMainElement
    this.metaNavMobileElement = this.el.querySelector('bal-meta-mobile-head') as HTMLBalMetaMobileHeadElement
  }

  private updateIndexes() {
    if (this.levels && this.levels.length > 0) {
      const selectedMetaIndex = this.levels.findIndex(meta => meta.value === this.metaValue)
      this.selectedMetaIndex = selectedMetaIndex !== -1 ? selectedMetaIndex : 0
    }
  }

  private async readSubLevels() {
    const levelEl = this.el.querySelector('bal-navigation-levels')
    const levels = await levelEl?.getLevelInfos()
    if (levels) {
      this.levels = levels
    }
  }

  render() {
    const navigationEl = BEM.block('nav')
    const selectedMetaLevel = this.levels[this.selectedMetaIndex]
    const selectedMetaValue = selectedMetaLevel.value

    return (
      <Host
        class={{
          ...navigationEl.class(),
          'bal-nav--translated': this.isTranslated,
        }}
      >
        <bal-navigation-meta class="is-hidden-touch" aria-label-meta={this.ariaLabelMeta}>
          <bal-navigation-meta-start>
            <bal-tabs interface="meta" inverted value={selectedMetaValue}>
              {this.levels.map((meta, index) =>
                meta.tabLink ? (
                  <bal-tab-item label={meta.label} value={meta.value} href={meta.tabLink} />
                ) : (
                  <bal-tab-item
                    label={meta.label}
                    value={meta.value}
                    onBalNavigate={ev => {
                      meta.onClick(ev.detail)
                      this.selectedMetaIndex = index
                      this.metaValue = meta.value
                      this.isMainBodyOpen = false
                    }}
                  />
                ),
              )}
            </bal-tabs>
          </bal-navigation-meta-start>
          <bal-navigation-meta-end>
            <slot name="meta-actions" />
          </bal-navigation-meta-end>
        </bal-navigation-meta>

        <bal-navigation-main
          class={{ 'is-hidden-touch': true, 'is-expanded': this.isMainBodyOpen }}
          aria-label-main={this.ariaLabelMain}
        >
          <bal-navigation-main-head
            slot="main-head"
            class={{
              'has-radius-large': this.isWideOrFullHd,
              'is-hidden-mobile has-background-white is-block': true,
              'is-active': this.isMainBodyOpen,
            }}
          >
            <div class="is-flex is-align-items-start is-flex-wrap-wrap is-justify-content-space-between">
              <div class="is-flex">
                <a href={this.logoPath} class="bal-nav__main-head-logo">
                  <bal-logo color="blue"></bal-logo>
                </a>
              </div>
              <div class="is-flex">
                <bal-tabs interface="header" value={this.selectedMainValue}>
                  {selectedMetaLevel.subLevels?.map((main, index) =>
                    main.tabLink ? (
                      <bal-tab-item label={main.label} value={main.value} href={main.tabLink} />
                    ) : (
                      <bal-tab-item
                        label={main.label}
                        value={main.value}
                        href={main.tabLink}
                        icon="nav-go-down"
                        onBalNavigate={ev => {
                          main.onClick(ev.detail)
                          this.selectedMainIndex = index
                          this.isMainBodyOpen = !(ev.target.value === this.selectedMainValue)
                          this.selectedMainValue = ev.target.value === this.selectedMainValue ? '' : main.value
                        }}
                      />
                    ),
                  )}
                </bal-tabs>
              </div>
            </div>
          </bal-navigation-main-head>
          <bal-navigation-main-body
            slot="main-body"
            class={{
              'is-active': this.isMainBodyOpen,
            }}
            aria-hidden={this.isMainBodyOpen ? 'false' : 'true'}
          >
            {this.levels
              .filter((_, index) => index === this.selectedMetaIndex)
              .map(meta =>
                meta.subLevels
                  ?.filter((_, mainIndex) => this.selectedMainIndex === mainIndex)
                  .map(main => (
                    <bal-navigation-menu-panel link-href={main.link} link-name={main.linkLabel}>
                      <div slot="left">
                        {main.subLevels
                          ?.filter(subLevel => subLevel.color !== 'grey')
                          .map(block => (
                            <bal-navigation-menu-panel-list headline={block.label} href={block.link}>
                              <div slot="links">
                                {block.subLevels?.map(item => (
                                  <bal-navigation-menu-panel-list-item href={item.link}>
                                    {item.label}
                                  </bal-navigation-menu-panel-list-item>
                                ))}
                              </div>
                            </bal-navigation-menu-panel-list>
                          ))}
                      </div>
                      <div slot="right">
                        {main.subLevels
                          ?.filter(subLevel => subLevel.color === 'grey')
                          .map(block => (
                            <bal-navigation-menu-panel-list
                              headline={block.label}
                              href={block.link}
                              color={block.color}
                            >
                              <div slot="links">
                                {block.subLevels?.map(item => (
                                  <bal-navigation-menu-panel-list-item href={item.link}>
                                    {item.label}
                                  </bal-navigation-menu-panel-list-item>
                                ))}
                              </div>
                            </bal-navigation-menu-panel-list>
                          ))}
                      </div>
                    </bal-navigation-menu-panel>
                  )),
              )}
          </bal-navigation-main-body>
        </bal-navigation-main>
<<<<<<< HEAD

        <bal-meta-mobile-head>
          <a slot="logo" href={this.logoPath} class="bal-nav__main-head-logo py-4">
            <bal-logo color="blue"></bal-logo>
          </a>
          <slot name="meta-actions-mobile" />
          <bal-button
            slot="burger"
            color="light"
            square
            icon={this.isMainBodyOpen ? 'close' : 'menu-bars'}
            onClick={() => (this.isMainBodyOpen = !this.isMainBodyOpen)}
          />
        </bal-meta-mobile-head>
        <bal-main-mobile class={{ 'is-hidden': !this.isMainBodyOpen }}>
          <bal-list border main-nav-accordion size="large">
            {this.levels.map(meta => (
              <bal-list-item accordion>
                <bal-list-item-accordion-head>
                  <bal-list-item-content>
                    <bal-list-item-title>{meta.label}</bal-list-item-title>
                  </bal-list-item-content>
                </bal-list-item-accordion-head>
                <bal-list-item-accordion-body>
                  {meta.subLevels?.map(main => (
                    <bal-list-item accordion sub-accordion-item>
                      <bal-list-item-accordion-head>
                        <bal-list-item-content>
                          <bal-list-item-title>{main.label}</bal-list-item-title>
                        </bal-list-item-content>
                      </bal-list-item-accordion-head>
                      <bal-list-item-accordion-body>
                        <bal-navigation-menu-panel link-href={main.link} link-name={main.linkLabel}>
                          <div slot="left">
                            {main.subLevels?.map(block => (
                              <bal-navigation-menu-panel-list headline={block.label} href={block.link}>
                                <div slot="links">
                                  {block.subLevels?.map(item => (
                                    <bal-navigation-menu-panel-list-item href={item.link}>
                                      {item.label}
                                    </bal-navigation-menu-panel-list-item>
                                  ))}
                                </div>
                              </bal-navigation-menu-panel-list>
                            ))}
                          </div>
                        </bal-navigation-menu-panel>
                      </bal-list-item-accordion-body>
                    </bal-list-item>
                  ))}
                </bal-list-item-accordion-body>
              </bal-list-item>
            ))}
          </bal-list>
        </bal-main-mobile>
        <bal-meta-mobile-foot class={{ 'is-hidden': !this.isMainBodyOpen }}>
          <slot name="meta-mobile-foot" />
        </bal-meta-mobile-foot>
=======
        <slot></slot>
>>>>>>> ec540485
      </Host>
    )
  }
}<|MERGE_RESOLUTION|>--- conflicted
+++ resolved
@@ -236,7 +236,6 @@
               )}
           </bal-navigation-main-body>
         </bal-navigation-main>
-<<<<<<< HEAD
 
         <bal-meta-mobile-head>
           <a slot="logo" href={this.logoPath} class="bal-nav__main-head-logo py-4">
@@ -295,9 +294,6 @@
         <bal-meta-mobile-foot class={{ 'is-hidden': !this.isMainBodyOpen }}>
           <slot name="meta-mobile-foot" />
         </bal-meta-mobile-foot>
-=======
-        <slot></slot>
->>>>>>> ec540485
       </Host>
     )
   }
