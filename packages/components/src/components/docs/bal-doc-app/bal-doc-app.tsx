--- conflicted
+++ resolved
@@ -1,28 +1,17 @@
-<<<<<<< HEAD
-import { Component, Host, h } from '@stencil/core'
-import globalScript from '../../../global'
-
-globalScript()
-=======
-// import { Component, Host, h, Event, EventEmitter } from '@stencil/core'
 import { Component, Host, h, Prop, ComponentInterface } from '@stencil/core'
 import * as balIcons from '@baloise/design-system-icons'
 import { updateBalIcons } from '../../../utils/config'
 import { isWindowDefined } from '../../../utils/browser'
 import { BalLogger } from '../../../utils/log'
->>>>>>> 5133f913
+
+// import globalScript from '../../../global'
+
+// globalScript()
 
 @Component({
   tag: 'bal-doc-app',
   styleUrl: '../../../styles/global.sass',
 })
-<<<<<<< HEAD
-export class DocApp {
-  render() {
-    return (
-      <Host>
-        <bal-app mode="css">
-=======
 export class DocApp implements ComponentInterface {
   @Prop() logComponents = ''
   @Prop() logLifecycle = false
@@ -54,7 +43,6 @@
     return (
       <Host>
         <bal-app>
->>>>>>> 5133f913
           <slot></slot>
         </bal-app>
       </Host>
