import { Meta, Canvas, Source } from '@storybook/addon-docs'

<Meta
  title="Design/Colors"
  parameters={{
    previewTabs: {
      canvas: { hidden: true },
    },
  }}
/>

# Colors

Out of the box access all the colors form the Baloise Design System.

## Core Colors

Blue dictates the visual appearance of Baloise and it is present on every touchpoint. Our logo, text, buttons and links are blue.

<bal-doc-app>
  <div class="columns">
    <bal-doc-color
      background
      class="column is-one-quarter"
      color="blue"
      hex-vars="#000d6e"
      description="Brand Color"
      inverted
    ></bal-doc-color>
  </div>
</bal-doc-app>

### Typography

The main color for text is the core blue color and for dark background the inverted core color white.

<bal-doc-app>
  <div class="columns">
    <bal-doc-color
      class="column is-one-quarter"
      color="blue"
      subject="Blue"
      hex-vars="#000d6e"
      scss-vars="$blue"
      description="Default Text"
      inverted
    ></bal-doc-color>
    <bal-doc-color
      class="column is-one-quarter"
      color="white"
      subject="White"
      hex-vars="#ffffff"
      scss-vars="$white"
      description="Inverted Text"
    ></bal-doc-color>
  </div>
</bal-doc-app>

### Background Colors

There are 6 colors, which can be used for backgrounds. However, the white color is the default and the others should be uses carefully.

<bal-doc-app>
  <div class="columns is-multiline">
    <bal-doc-color
      background
      class="column is-2"
      color="white"
      subject="White"
      hex-vars="#ffffff"
      scss-vars="$white"
      description="default"
    ></bal-doc-color>
    <bal-doc-color
      background
      class="column is-2"
      color="blue"
      subject="Blue"
      hex-vars="#000d6e"
      scss-vars="$blue"
      description="primary"
      inverted
    ></bal-doc-color>
    <bal-doc-color
      background
      class="column is-2"
      color="green"
      subject="Green"
      hex-vars="#94e3d4"
      scss-vars="$green"
      description=""
    ></bal-doc-color>
    <bal-doc-color
      background
      class="column is-2"
      color="purple"
      subject="Purple"
      hex-vars="#b8b2ff"
      scss-vars="$purple"
      description=""
    ></bal-doc-color>
    <bal-doc-color
      background
      class="column is-2"
      color="red"
      subject="Red"
      hex-vars="#ffaca6"
      scss-vars="$red"
      description=""
    ></bal-doc-color>
    <bal-doc-color
      background
      class="column is-2"
      color="yellow"
      subject="Yellow"
      hex-vars="#fae052"
      scss-vars="$yellow"
      description=""
    ></bal-doc-color>
  </div>
</bal-doc-app>

## Functional Colors

These colors are a functional extension of the core color and they’re meant to be used only for specific cases and situations.

<bal-doc-app>
  <div class="columns is-multiline">
    <bal-doc-color
      description="Pressed"
      background
      class="column is-2"
      color="blue-6"
      hex-vars="#313131"
      inverted
    ></bal-doc-color>
    <bal-doc-color
      description="Brand"
      background
      class="column is-2"
      color="blue-5"
      hex-vars="#747474"
      inverted
    ></bal-doc-color>
    <bal-doc-color
      description="Hover"
      background
      class="column is-2"
      color="blue-4"
      hex-vars="#b6b6b6"
      inverted
    ></bal-doc-color>
    <bal-doc-color
      description=""
      background
      class="column is-2"
      color="blue-3"
      hex-vars="#e8e8e8"
      inverted
    ></bal-doc-color>
    <bal-doc-color
      description="Hover Inverted"
      background
      class="column is-2"
      color="blue-2"
      hex-vars="#f6f6f6"
    ></bal-doc-color>
    <bal-doc-color description="" background class="column is-2" color="blue-1" hex-vars="#fafafa"></bal-doc-color>
  </div>
</bal-doc-app>

## Neutral colors

Neutral colors are typically used for text, borders and subtle backgrounds when we don't want to draw too much attention to a particular design element.

<bal-doc-app>
  <div class="columns is-multiline">
    <bal-doc-color background class="column is-2" color="grey-6" hex-vars="#313131" inverted></bal-doc-color>
    <bal-doc-color background class="column is-2" color="grey-5" hex-vars="#747474" inverted></bal-doc-color>
    <bal-doc-color background class="column is-2" color="grey-4" hex-vars="#b6b6b6"></bal-doc-color>
    <bal-doc-color background class="column is-2" color="grey-3" hex-vars="#e8e8e8"></bal-doc-color>
    <bal-doc-color background class="column is-2" color="grey-2" hex-vars="#f6f6f6"></bal-doc-color>
    <bal-doc-color background class="column is-2" color="grey-1" hex-vars="#fafafa"></bal-doc-color>
  </div>
</bal-doc-app>

## Border colors

Neutral colors are typically used for text, borders and subtle backgrounds when we don't want to draw too much attention to a particular design element.

<bal-doc-app>
  <div class="columns is-multiline">
    <bal-doc-color class="column is-4" color="blue" description="Border for focused form controls"></bal-doc-color>
    <bal-doc-color class="column is-4" color="grey-3" description="Border for form controls"></bal-doc-color>
    <bal-doc-color class="column is-4" color="grey-5" description="Not defined yet"></bal-doc-color>
  </div>
</bal-doc-app>

## Alert Colors

To draw attention to important informations or actions we used our Alert colors palette.

<bal-doc-app>
  <div class="columns is-multiline">
    <bal-doc-color description="$blue" background class="column is-2" color="primary" inverted></bal-doc-color>
    <bal-doc-color description="$purple" background class="column is-2" color="info" inverted></bal-doc-color>
    <bal-doc-color description="$green" background class="column is-2" color="success" inverted></bal-doc-color>
    <bal-doc-color description="$yellow" background class="column is-2" color="warning" inverted></bal-doc-color>
    <bal-doc-color description="$red" background class="column is-2" color="danger" inverted></bal-doc-color>
  </div>
</bal-doc-app>

### Form Validation

<bal-doc-app>
  <div class="columns is-multiline">
    <bal-doc-color description="Main valid color" class="column is-4" color="success-5" inverted></bal-doc-color>
    <bal-doc-color description="Main invalid color" class="column is-4" color="danger-5" inverted></bal-doc-color>
  </div>
</bal-doc-app>

The success colors are use in form validation to present the form control as valid to the user.

<bal-doc-app>
  <div class="columns is-multiline">
    <bal-doc-color class="column is-2" color="success-6" background inverted></bal-doc-color>
    <bal-doc-color class="column is-2" color="success-5" background inverted></bal-doc-color>
    <bal-doc-color class="column is-2" color="success-4" background></bal-doc-color>
    <bal-doc-color class="column is-2" color="success-3" background></bal-doc-color>
    <bal-doc-color class="column is-2" color="success-2" background></bal-doc-color>
    <bal-doc-color class="column is-2" color="success-1" background></bal-doc-color>
  </div>
</bal-doc-app>

The danger colors are use in form validation to present the form control as invalid to the user.

<bal-doc-app>
  <div class="columns is-multiline">
    <bal-doc-color class="column is-2" color="danger-6" background inverted></bal-doc-color>
    <bal-doc-color class="column is-2" color="danger-5" background inverted></bal-doc-color>
    <bal-doc-color class="column is-2" color="danger-4" background></bal-doc-color>
    <bal-doc-color class="column is-2" color="danger-3" background></bal-doc-color>
    <bal-doc-color class="column is-2" color="danger-2" background></bal-doc-color>
    <bal-doc-color class="column is-2" color="danger-1" background></bal-doc-color>
  </div>
</bal-doc-app>

## Support Colors

To support our blue core, we have a variety of colors to keep things fresh and interesting. They are used for Baloise Shapes, Illustrations, background colors and to highlight design elements.

<bal-doc-app>
  <div class="columns is-multiline">
    <bal-doc-color background class="column is-2" color="green-6" hex-vars="#1b5951" inverted></bal-doc-color>
    <bal-doc-color background class="column is-2" color="green-5" hex-vars="#00b28f" inverted></bal-doc-color>
    <bal-doc-color background class="column is-2" color="green-4" hex-vars="#21d9ac"></bal-doc-color>
    <bal-doc-color background class="column is-2" color="green-3" hex-vars="#94e3d4"></bal-doc-color>
    <bal-doc-color background class="column is-2" color="green-2" hex-vars="#cbf2ec"></bal-doc-color>
    <bal-doc-color background class="column is-2" color="green-1" hex-vars="#e9fbf7"></bal-doc-color>
  </div>
  <div class="columns is-multiline">
    <bal-doc-color background class="column is-2" color="purple-6" hex-vars="#6c2273" inverted></bal-doc-color>
    <bal-doc-color background class="column is-2" color="purple-5" hex-vars="#9f52cc" inverted></bal-doc-color>
    <bal-doc-color background class="column is-2" color="purple-4" hex-vars="#be82fa"></bal-doc-color>
    <bal-doc-color background class="column is-2" color="purple-3" hex-vars="#b8b2ff"></bal-doc-color>
    <bal-doc-color background class="column is-2" color="purple-2" hex-vars="#e1d9ff"></bal-doc-color>
    <bal-doc-color background class="column is-2" color="purple-1" hex-vars="#f9f3ff"></bal-doc-color>
  </div>
  <div class="columns is-multiline">
    <bal-doc-color background class="column is-2" color="red-6" hex-vars="#99172d" inverted></bal-doc-color>
    <bal-doc-color background class="column is-2" color="red-5" hex-vars="#d9304c" inverted></bal-doc-color>
    <bal-doc-color background class="column is-2" color="red-4" hex-vars="#ff596f"></bal-doc-color>
    <bal-doc-color background class="column is-2" color="red-3" hex-vars="#ffaca6"></bal-doc-color>
    <bal-doc-color background class="column is-2" color="red-2" hex-vars="#ffd7d7"></bal-doc-color>
    <bal-doc-color background class="column is-2" color="red-1" hex-vars="#ffeef1"></bal-doc-color>
  </div>
  <div class="columns is-multiline">
    <bal-doc-color background class="column is-2" color="yellow-6" hex-vars="#b24a00" inverted></bal-doc-color>
    <bal-doc-color background class="column is-2" color="yellow-5" hex-vars="#fa9319"></bal-doc-color>
    <bal-doc-color background class="column is-2" color="yellow-4" hex-vars="#ffbe19"></bal-doc-color>
    <bal-doc-color background class="column is-2" color="yellow-3" hex-vars="#fae052"></bal-doc-color>
    <bal-doc-color background class="column is-2" color="yellow-2" hex-vars="#ffecbc"></bal-doc-color>
    <bal-doc-color background class="column is-2" color="yellow-1" hex-vars="#fff9eb"></bal-doc-color>
  </div>
</bal-doc-app>

## SCSS variables

These colors/variables can be used within your style sheets, by import the `global.utilities` into your scss files.

```scss
@import 'node_modules/@baloise/design-system-components/src/styles/global.utilities';

.my-element {
  background: $blue;
}
```

## CSS Helper Classes

Out of the color tokens we create a collection of helper css classes.

[Go to the Bulma documentation](https://bulma.io/documentation/modifiers/color-helpers/).

<<<<<<< HEAD
import { ColorHelpers, BorderHelpers } from './01-colors.templates.ts'
=======
import { ColorHelpers, BorderHelpers } from './09-css-helpers.templates.ts'
>>>>>>> af9f36f9
import { html } from '../utils'
import dedent from 'ts-dedent'

### Colors

<Canvas withSource="none">
  <bal-doc-app>{html(ColorHelpers)}</bal-doc-app>
</Canvas>

<Source
  language="html"
  code={dedent`
     ${ColorHelpers}
  `}
/>

### Borders

<Canvas withSource="none">
  <bal-doc-app>{html(BorderHelpers)}</bal-doc-app>
</Canvas>

<Source
  language="html"
  code={dedent`
     ${BorderHelpers}
  `}
/>

<bal-doc-github link="/stories/design/01-colors.stories.mdx"></bal-doc-github><|MERGE_RESOLUTION|>--- conflicted
+++ resolved
@@ -302,11 +302,7 @@
 
 [Go to the Bulma documentation](https://bulma.io/documentation/modifiers/color-helpers/).
 
-<<<<<<< HEAD
-import { ColorHelpers, BorderHelpers } from './01-colors.templates.ts'
-=======
 import { ColorHelpers, BorderHelpers } from './09-css-helpers.templates.ts'
->>>>>>> af9f36f9
 import { html } from '../utils'
 import dedent from 'ts-dedent'
 
