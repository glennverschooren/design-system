export const ContactFormTemplate = `
<form action="https://www.w3schools.com/action_page.php" target="_blank" novalidate>
  <bal-card>
    <bal-card-content>
<<<<<<< HEAD
      <section class="columns is-multiline mt-0" action="https://www.w3schools.com/action_page.php" target="_blank">
        <bal-field class="column is-full py-0">
          <bal-field-control>
            <bal-radio-group>
              <bal-radio name="gender" value="male">Male</bal-radio>
              <bal-radio name="gender" value="female">Female</bal-radio>
            </bal-radio-group>
          </bal-field-control>
        </bal-field>
        <bal-field class="column is-half py-0" required>
          <bal-field-label required>Firstname</bal-field-label>
          <bal-field-control>
            <bal-input name="firstname" placeholder="Enter your firstname" required></bal-input>
          </bal-field-control>
        </bal-field>
        <bal-field class="column is-half py-0" required>
          <bal-field-label required>Lastname</bal-field-label>
          <bal-field-control>
            <bal-input name="lastname" placeholder="Enter your lastname" required></bal-input>
          </bal-field-control>
        </bal-field>
        <bal-field class="column is-half py-0" required>
          <bal-field-label required>Street</bal-field-label>
          <bal-field-control>
            <bal-input name="street" placeholder="Enter your street" required></bal-input>
          </bal-field-control>
        </bal-field>
        <div class="column is-half pb-0">
          <div class="columns">
            <bal-field class="column is-one-third py-0">
              <bal-field-label>Postal Code</bal-field-label>
              <bal-field-control>
                <bal-input name="postalCode" placeholder="4000" required></bal-input>
              </bal-field-control>
            </bal-field>
            <bal-field class="column is-two-thirds py-0">
              <bal-field-label>City</bal-field-label>
              <bal-field-control>
                <bal-input name="city" placeholder="Basel" required></bal-input>
              </bal-field-control>
            </bal-field>
          </div>
        </div>
        <bal-field class="column is-half py-0">
          <bal-field-label>Canton</bal-field-label>
          <bal-field-control>
            <bal-select placeholder="select your canton" name="canton" multiple>
              <bal-select-option value="AG" label="AG">AG</bal-select-option>
              <bal-select-option value="BS" label="BS">BS</bal-select-option>
              <bal-select-option value="BL" label="BL">BL</bal-select-option>
            </bal-select>
          </bal-field-control>
        </bal-field>
        <bal-field class="column is-half py-0">
          <bal-field-label>Birthdate</bal-field-label>
          <bal-field-hint subject="Spider-Man"> Spider-Man is a fictional superhero created by writer-editor Stan Lee and writer-artist Steve Ditko. </bal-field-hint>
          <bal-field-control>
            <bal-datepicker name="birthdate" placeholder="Select your birthdate"></bal-datepicker>
          </bal-field-control>
        </bal-field>
        <bal-field class="column is-full py-0">
          <bal-field-control>
            <bal-checkbox name="checkbox">Checkbox</bal-checkbox>
          </bal-field-control>
        </bal-field>
        <bal-field class="column is-full py-0">
          <bal-field-label>Comment</bal-field-label>
          <bal-field-control>
            <bal-textarea name="comment" placeholder="Enter your comment"></bal-textarea>
          </bal-field-control>
        </bal-field>
      </section>
=======
      <bal-form-grid>

        <bal-form-col>
          <bal-field>
            <bal-field-control>
              <bal-radio-group>
                <bal-radio name="gender" value="male">Male</bal-radio>
                <bal-radio name="gender" value="female">Female</bal-radio>
              </bal-radio-group>
            </bal-field-control>
          </bal-field>
        </bal-form-col>

        <bal-form-col size="half">
          <bal-field required>
            <bal-field-label required>Firstname</bal-field-label>
            <bal-field-control>
              <bal-input name="firstname" placeholder="Enter your firstname" required></bal-input>
            </bal-field-control>
          </bal-field>
        </bal-form-col>
        <bal-form-col size="half">
          <bal-field required>
            <bal-field-label required>Lastname</bal-field-label>
            <bal-field-control>
              <bal-input name="lastname" placeholder="Enter your lastname" required></bal-input>
            </bal-field-control>
          </bal-field>
        </bal-form-col>

        <bal-form-col size="half">
          <bal-field required>
            <bal-field-label required>Street</bal-field-label>
            <bal-field-control>
              <bal-input name="street" placeholder="Enter your street" required></bal-input>
            </bal-field-control>
          </bal-field>
        </bal-form-col>
        <bal-form-col size="half">
          <bal-form-grid>
            <bal-form-col size="one-third">
              <bal-field>
                <bal-field-label>Postal Code</bal-field-label>
                <bal-field-control>
                  <bal-input name="postalCode" placeholder="4000" required></bal-input>
                </bal-field-control>
              </bal-field>
            </bal-form-col>
            <bal-form-col size="two-thirds">
              <bal-field>
                <bal-field-label>City</bal-field-label>
                <bal-field-control>
                  <bal-input name="city" placeholder="Basel" required></bal-input>
                </bal-field-control>
              </bal-field>
            </bal-form-col>
          </bal-form-grid>
        </bal-form-col>

        <bal-form-col size="half">
          <bal-field>
            <bal-field-label>Canton</bal-field-label>
            <bal-field-control>
              <bal-select placeholder="select your canton" name="canton">
                <bal-select-option value="AG" label="AG">AG</bal-select-option>
                <bal-select-option value="BS" label="BS">BS</bal-select-option>
                <bal-select-option value="BL" label="BL">BL</bal-select-option>
              </bal-select>
            </bal-field-control>
          </bal-field>
        </bal-form-col>
        <bal-form-col size="half">
          <bal-field>
            <bal-field-label>Birthdate</bal-field-label>
            <bal-field-hint subject="Spider-Man"> Spider-Man is a fictional superhero created by writer-editor Stan Lee and writer-artist Steve Ditko. </bal-field-hint>
            <bal-field-control>
              <bal-datepicker name="birthdate" placeholder="Select your birthdate"></bal-datepicker>
            </bal-field-control>
          </bal-field>
        </bal-form-col>

        <bal-form-col>
          <bal-field>
            <bal-field-control>
              <bal-checkbox name="checkbox">Checkbox</bal-checkbox>
            </bal-field-control>
          </bal-field>
        </bal-form-col>

        <bal-form-col>
          <bal-field>
            <bal-field-label>Comment</bal-field-label>
            <bal-field-control>
              <bal-textarea name="comment" placeholder="Enter your comment"></bal-textarea>
            </bal-field-control>
          </bal-field>
        </bal-form-col>

      </bal-form-grid>
>>>>>>> 1542689c
    </bal-card-content>
    <bal-card-actions position="right">
      <bal-button element-type="submit" color="primary">Submit</bal-button>
      <bal-button color="link">Cancel</bal-button>
    </bal-card-actions>
  </bal-card>
</form>`<|MERGE_RESOLUTION|>--- conflicted
+++ resolved
@@ -2,80 +2,6 @@
 <form action="https://www.w3schools.com/action_page.php" target="_blank" novalidate>
   <bal-card>
     <bal-card-content>
-<<<<<<< HEAD
-      <section class="columns is-multiline mt-0" action="https://www.w3schools.com/action_page.php" target="_blank">
-        <bal-field class="column is-full py-0">
-          <bal-field-control>
-            <bal-radio-group>
-              <bal-radio name="gender" value="male">Male</bal-radio>
-              <bal-radio name="gender" value="female">Female</bal-radio>
-            </bal-radio-group>
-          </bal-field-control>
-        </bal-field>
-        <bal-field class="column is-half py-0" required>
-          <bal-field-label required>Firstname</bal-field-label>
-          <bal-field-control>
-            <bal-input name="firstname" placeholder="Enter your firstname" required></bal-input>
-          </bal-field-control>
-        </bal-field>
-        <bal-field class="column is-half py-0" required>
-          <bal-field-label required>Lastname</bal-field-label>
-          <bal-field-control>
-            <bal-input name="lastname" placeholder="Enter your lastname" required></bal-input>
-          </bal-field-control>
-        </bal-field>
-        <bal-field class="column is-half py-0" required>
-          <bal-field-label required>Street</bal-field-label>
-          <bal-field-control>
-            <bal-input name="street" placeholder="Enter your street" required></bal-input>
-          </bal-field-control>
-        </bal-field>
-        <div class="column is-half pb-0">
-          <div class="columns">
-            <bal-field class="column is-one-third py-0">
-              <bal-field-label>Postal Code</bal-field-label>
-              <bal-field-control>
-                <bal-input name="postalCode" placeholder="4000" required></bal-input>
-              </bal-field-control>
-            </bal-field>
-            <bal-field class="column is-two-thirds py-0">
-              <bal-field-label>City</bal-field-label>
-              <bal-field-control>
-                <bal-input name="city" placeholder="Basel" required></bal-input>
-              </bal-field-control>
-            </bal-field>
-          </div>
-        </div>
-        <bal-field class="column is-half py-0">
-          <bal-field-label>Canton</bal-field-label>
-          <bal-field-control>
-            <bal-select placeholder="select your canton" name="canton" multiple>
-              <bal-select-option value="AG" label="AG">AG</bal-select-option>
-              <bal-select-option value="BS" label="BS">BS</bal-select-option>
-              <bal-select-option value="BL" label="BL">BL</bal-select-option>
-            </bal-select>
-          </bal-field-control>
-        </bal-field>
-        <bal-field class="column is-half py-0">
-          <bal-field-label>Birthdate</bal-field-label>
-          <bal-field-hint subject="Spider-Man"> Spider-Man is a fictional superhero created by writer-editor Stan Lee and writer-artist Steve Ditko. </bal-field-hint>
-          <bal-field-control>
-            <bal-datepicker name="birthdate" placeholder="Select your birthdate"></bal-datepicker>
-          </bal-field-control>
-        </bal-field>
-        <bal-field class="column is-full py-0">
-          <bal-field-control>
-            <bal-checkbox name="checkbox">Checkbox</bal-checkbox>
-          </bal-field-control>
-        </bal-field>
-        <bal-field class="column is-full py-0">
-          <bal-field-label>Comment</bal-field-label>
-          <bal-field-control>
-            <bal-textarea name="comment" placeholder="Enter your comment"></bal-textarea>
-          </bal-field-control>
-        </bal-field>
-      </section>
-=======
       <bal-form-grid>
 
         <bal-form-col>
@@ -175,7 +101,6 @@
         </bal-form-col>
 
       </bal-form-grid>
->>>>>>> 1542689c
     </bal-card-content>
     <bal-card-actions position="right">
       <bal-button element-type="submit" color="primary">Submit</bal-button>
