--- conflicted
+++ resolved
@@ -13,10 +13,8 @@
       'bal-doc-github',
       'bal-doc-icons',
       'bal-doc-image',
-<<<<<<< HEAD
       'bal-doc-shades',
       'bal-doc-support-color',
-=======
       'bal-doc-lead',
       'bal-doc-tabs',
       'bal-doc-usage',
@@ -26,6 +24,5 @@
       'bal-doc-link-tabs',
       'bal-doc-link-usage',
       'bal-doc-link-usage-item',
->>>>>>> 7bb64697
     ],
   })