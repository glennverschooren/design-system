--- conflicted
+++ resolved
@@ -28,28 +28,17 @@
     })
   })
 
-<<<<<<< HEAD
   it('should fire balChange because the input gets blurred', () => {
-    cy.get('bal-number-input').invoke('attr', 'decimal', 1)
-=======
-  it('should fire balChange & balInput, because the input gets blurred', () => {
     cy.get('bal-number-input').waitForComponents().invoke('attr', 'decimal', 1)
->>>>>>> de2b9765
     cy.get('bal-number-input').find('input').type('.8').blur()
 
     cy.get('bal-number-input').find('input').should('have.value', '0.8')
     cy.get('@balChange').should('have.been.calledOnce')
   })
 
-<<<<<<< HEAD
   it('should fire balFocus, balKeyPress, balInput and balBlur', () => {
-    cy.get('bal-number-input').invoke('attr', 'decimal', 1)
+    cy.get('bal-number-input').waitForComponents().invoke('attr', 'decimal', 1)
     cy.get('bal-number-input').find('input').type('.8').blur()
-=======
-  it('should only call balInput and no balChange, because the input has still the focus', () => {
-    cy.get('bal-number-input').waitForComponents().find('input').should('have.value', '')
-    cy.get('bal-number-input').find('input').type('1a2').blur()
->>>>>>> de2b9765
 
     cy.get('@balFocus').should('have.been.calledOnce')
     cy.get('@balKeyPress').should('have.been.callCount', 2)
@@ -57,15 +46,9 @@
     cy.get('@balBlur').should('have.been.calledOnce')
   })
 
-<<<<<<< HEAD
   it('should only call balInput and no balChange, because the input has still the focus', () => {
-    cy.get('bal-number-input').find('input').should('have.value', '')
+    cy.get('bal-number-input').waitForComponents().find('input').should('have.value', '')
     cy.get('bal-number-input').find('input').type('1a2')
-=======
-  it('should fire no balChange and no balInput, because the field has still a focus', () => {
-    cy.get('bal-number-input').waitForComponents().find('input').should('have.value', '')
-    cy.get('bal-number-input').find('input').type('1a2').blur()
->>>>>>> de2b9765
 
     cy.get('bal-number-input').find('input').should('have.value', '12')
     cy.get('@balChange').should('not.have.been.called')
@@ -87,13 +70,8 @@
     cy.get('@click').should('have.been.calledOnce')
   })
 
-<<<<<<< HEAD
   it.skip('should not fire a click event, because the input is disabled', () => {
-    cy.get('bal-number-input').invoke('attr', 'disabled', true)
-=======
-  it('should not fire a click event, because the input is disabled', () => {
     cy.get('bal-number-input').waitForComponents().invoke('attr', 'disabled', true)
->>>>>>> de2b9765
     cy.get('bal-number-input').find('input').should('have.attr', 'disabled')
     cy.get('bal-number-input').find('input').click({ force: true })
 
