import { Config } from '@stencil/core'
import { resolve } from 'path'
import fg from 'fast-glob'
import { StencilBaseConfig } from './.build/stencil/stencil.basic.config'
import { VueGenerator } from './.build/stencil/stencil.bindings.vue'

<<<<<<< HEAD
let outputTargets = []
if (process.env.STORYBOOK_MODE === 'prod') {
  outputTargets = [VueGenerator('../../dist/components', './.storybook/vue/components.ts', true)]
} else if (process.env.STORYBOOK_MODE === 'dev') {
  outputTargets = [
    {
      type: 'docs-json',
      file: './generated/components.json',
    },
    VueGenerator('../../public/build/design-system-next-components.esm.js', './.storybook/vue/components.ts', false),
  ]
} else {
  outputTargets = [
=======
let libPath = '../../..'
if (process.env.STORYBOOK_MODE === 'debug') {
  libPath = '../../public/build/design-system-components.esm.js'
}

export const config: Config = {
  ...StencilBaseConfig,
  outputTargets: [
>>>>>>> 953bcadf
    {
      type: 'dist',
      esmLoaderPath: '../loader',
    },
    {
      type: 'dist-custom-elements',
    },
    {
      type: 'docs-json',
      file: './generated/components.json',
    },
    VueGenerator(libPath, './.storybook/vue/components', []),
    {
      type: 'www',
      dir: 'public',
      copy: [
        { src: 'stories/assets/css', dest: 'assets/css', warn: true },
        { src: 'stories/assets/images', dest: 'assets/images', warn: true },
        { src: '../../fonts/lib', dest: 'assets/fonts', warn: true },
        {
          src: '../../components-table/css/design-system-table.css',
          dest: 'assets/css/design-system-table.css',
          warn: true,
        },
        { src: '../../fonts/generated/fonts.zip', dest: 'assets/download/fonts.zip', warn: true },
        { src: '../../icons/generated/icons.zip', dest: 'assets/download/icons.zip', warn: true },
        { src: '../../icons/generated/icons.json', dest: '../generated/icons.json', warn: true },
      ],
    },
  ],
  rollupPlugins: {
    before: [
      {
        name: 'watch-external',
        async buildStart() {
          const styleFiles = await fg(resolve(__dirname, './src/styles/**/*.scss'))
          for (const file of styleFiles) {
            this.addWatchFile(file)
          }
        },
      },
    ],
  },
}<|MERGE_RESOLUTION|>--- conflicted
+++ resolved
@@ -4,21 +4,6 @@
 import { StencilBaseConfig } from './.build/stencil/stencil.basic.config'
 import { VueGenerator } from './.build/stencil/stencil.bindings.vue'
 
-<<<<<<< HEAD
-let outputTargets = []
-if (process.env.STORYBOOK_MODE === 'prod') {
-  outputTargets = [VueGenerator('../../dist/components', './.storybook/vue/components.ts', true)]
-} else if (process.env.STORYBOOK_MODE === 'dev') {
-  outputTargets = [
-    {
-      type: 'docs-json',
-      file: './generated/components.json',
-    },
-    VueGenerator('../../public/build/design-system-next-components.esm.js', './.storybook/vue/components.ts', false),
-  ]
-} else {
-  outputTargets = [
-=======
 let libPath = '../../..'
 if (process.env.STORYBOOK_MODE === 'debug') {
   libPath = '../../public/build/design-system-components.esm.js'
@@ -27,7 +12,6 @@
 export const config: Config = {
   ...StencilBaseConfig,
   outputTargets: [
->>>>>>> 953bcadf
     {
       type: 'dist',
       esmLoaderPath: '../loader',
