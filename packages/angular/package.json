{
  "name": "@baloise/ui-library-angular",
<<<<<<< HEAD
  "version": "3.2.0-alpha.0",
=======
  "version": "3.1.11",
>>>>>>> 27782242
  "description": "The UI-Libary is an open source project for styling awesome web applications that follow the Baloise corporate styling guidelines.",
  "repository": {
    "type": "git",
    "url": "https://github.com/baloise/ui-library.git"
  },
  "homepage": "https://baloise-ui-library.now.sh",
  "author": {
    "name": "Gery Hirschfeld",
    "email": "gerhard.hirschfeld@baloise.ch",
    "url": "https://github.com/hirsch88"
  },
  "publishConfig": {
    "access": "public"
  },
  "scripts": {
    "build": "npm run build:clean && npm run build:filters && npm run build:compile",
    "build:filters": "node .scripts/filters.script.js",
    "build:clean": "rimraf src/filters.ts && rimraf dist",
    "build:compile": "ng-packagr -p package.json"
  },
  "$schema": "./node_modules/ng-packagr/package.schema.json",
  "ngPackage": {
    "lib": {
      "entryFile": "src/index.ts"
    },
    "whitelistedNonPeerDependencies": [
      "@baloise/ui-library",
      "@angular/common",
      "@angular/core",
      "@angular/forms"
    ]
  },
  "license": "Apache-2.0",
  "dependencies": {
<<<<<<< HEAD
    "@baloise/ui-library": "^3.2.0-alpha.0",
    "@baloise/ui-library-utils": "^3.2.0-alpha.0",
=======
    "@baloise/ui-library": "^3.1.11",
    "@baloise/ui-library-utils": "^3.1.11",
>>>>>>> 27782242
    "tslib": "^2.0.0"
  },
  "peerDependencies": {
    "@angular/common": "~10.2.0",
    "@angular/core": "~10.2.0",
    "@angular/forms": "~10.2.0"
  },
  "gitHead": "8bb3a41da0b577e5606f49a45e588a7bd4521eca",
  "devDependencies": {
    "@angular/common": "^10.2.0",
    "@angular/compiler": "~10.2.0",
    "@angular/compiler-cli": "~10.2.0",
    "@angular/core": "^10.2.0",
    "@angular/forms": "^10.2.0",
    "ng-packagr": "^10.1.2",
    "rimraf": "^3.0.2",
    "typescript": "^4.0.5"
  }
}<|MERGE_RESOLUTION|>--- conflicted
+++ resolved
@@ -1,10 +1,6 @@
 {
   "name": "@baloise/ui-library-angular",
-<<<<<<< HEAD
-  "version": "3.2.0-alpha.0",
-=======
-  "version": "3.1.11",
->>>>>>> 27782242
+  "version": "3.2.0-alpha.2",
   "description": "The UI-Libary is an open source project for styling awesome web applications that follow the Baloise corporate styling guidelines.",
   "repository": {
     "type": "git",
@@ -39,13 +35,8 @@
   },
   "license": "Apache-2.0",
   "dependencies": {
-<<<<<<< HEAD
-    "@baloise/ui-library": "^3.2.0-alpha.0",
-    "@baloise/ui-library-utils": "^3.2.0-alpha.0",
-=======
-    "@baloise/ui-library": "^3.1.11",
-    "@baloise/ui-library-utils": "^3.1.11",
->>>>>>> 27782242
+    "@baloise/ui-library": "^3.2.0-alpha.2",
+    "@baloise/ui-library-utils": "^3.2.0-alpha.2",
     "tslib": "^2.0.0"
   },
   "peerDependencies": {
