--- conflicted
+++ resolved
@@ -2,6 +2,11 @@
   "name": "@baloise/ui-library",
   "version": "0.0.0-development",
   "description": "Lightweight UI-Component Library for Baloise Applications",
+  "license": "MIT",
+  "repository": {
+    "type": "git",
+    "url": "https://github.com/baloise/ui-library.git"
+  },
   "main": "dist/index.js",
   "module": "dist/index.mjs",
   "es2015": "dist/esm/index.mjs",
@@ -16,23 +21,11 @@
     "www/",
     "src/scss/"
   ],
-<<<<<<< HEAD
-  "license": "MIT",
-  "repository": {
-    "type": "git",
-    "url": "https://github.com/baloise/ui-library.git"
-  },
-=======
->>>>>>> f66312d5
   "engines": {
     "node": ">=10.0.0",
     "npm": ">=6.0.0"
   },
   "scripts": {
-<<<<<<< HEAD
-=======
-    "preinstall": "npx npm-force-resolutions",
->>>>>>> f66312d5
     "start": "docsify start",
     "serve": "stencil build --docs --dev --watch --serve",
     "serve-ie": "stencil build --es5 --docs --dev --watch --serve",
@@ -49,25 +42,6 @@
     "@stencil/sass": "1.1.1",
     "@types/jest": "24.0.25",
     "@types/puppeteer": "1.20.2",
-<<<<<<< HEAD
-    "autoprefixer": "9.7.4",
-    "docsify-cli": "4.4.0",
-    "jest": "24.9.0",
-    "jest-cli": "24.9.0",
-    "now": "17.0.4",
-    "puppeteer": "1.20.0",
-    "semantic-release": "17.0.4",
-    "tslint": "^6.1.1"
-  },
-  "dependencies": {
-    "bulma": "0.8.0",
-    "moment": "2.24.0"
-  },
-  "resolutions": {
-    "minimist": "^1.2.5",
-    "mem": ">=4.0.0 "
-  },
-=======
     "autoprefixer": "9.7.5",
     "docsify-cli": "4.4.0",
     "jest": "24.9.0",
@@ -77,27 +51,18 @@
     "semantic-release": "17.0.4",
     "tslint": "6.1.0"
   },
-  "license": "MIT",
-  "repository": {
-    "type": "git",
-    "url": "https://github.com/baloise/ui-library.git"
-  },
   "dependencies": {
     "bulma": "0.8.1",
     "moment": "2.24.0"
-  },
->>>>>>> f66312d5
-  "now": {
-    "env": {
-      "NODE_ENV": "production"
-    }
-<<<<<<< HEAD
-=======
   },
   "resolutions": {
     "mem": "^4.0.0",
     "minimist": "^1.2.5",
     "kind-of": ">=6.0.3"
->>>>>>> f66312d5
+  },
+  "now": {
+    "env": {
+      "NODE_ENV": "production"
+    }
   }
 }